/*
 * Copyright 2021 The Android Open Source Project
 *
 * Licensed under the Apache License, Version 2.0 (the "License");
 * you may not use this file except in compliance with the License.
 * You may obtain a copy of the License at
 *
 *      http://www.apache.org/licenses/LICENSE-2.0
 *
 * Unless required by applicable law or agreed to in writing, software
 * distributed under the License is distributed on an "AS IS" BASIS,
 * WITHOUT WARRANTIES OR CONDITIONS OF ANY KIND, either express or implied.
 * See the License for the specific language governing permissions and
 * limitations under the License.
 */

#include "model/hci/h4_parser.h"

#include <gtest/gtest.h>

#include <array>

namespace rootcanal {
using PacketData = std::vector<uint8_t>;

class H4ParserTest : public ::testing::Test {
 public:
 protected:
  void SetUp() override {
    packet_.clear();
    parser_.Reset();
  }

  void TearDown() override { parser_.Reset(); }

  void PacketReadCallback(const std::vector<uint8_t>& packet) {
    packet_ = std::move(packet);
  }

 protected:
  H4Parser parser_{
      [&](auto p) {
        type_ = PacketType::COMMAND;
        PacketReadCallback(p);
      },
      [&](auto p) {
        type_ = PacketType::EVENT;
        PacketReadCallback(p);
      },
      [&](auto p) {
        type_ = PacketType::ACL;
        PacketReadCallback(p);
      },
      [&](auto p) {
        type_ = PacketType::SCO;
        PacketReadCallback(p);
      },
      [&](auto p) {
        type_ = PacketType::ISO;
        PacketReadCallback(p);
      },
      true,
  };
  PacketData packet_;
  PacketType type_;
};

TEST_F(H4ParserTest, InitiallyExpectOneByte) {
  ASSERT_EQ(1, (int)parser_.BytesRequested());
}

TEST_F(H4ParserTest, SwitchStateAfterType) {
  uint8_t typ = (uint8_t)PacketType::ACL;
  ASSERT_TRUE(parser_.Consume(&typ, 1));
  ASSERT_EQ(parser_.CurrentState(), H4Parser::State::HCI_PREAMBLE);
}

TEST_F(H4ParserTest, RequestedBytesDecreases) {
  // Make sure that the requested bytes is monotonically decreasing
  // for the requested types.
  uint8_t typ = (uint8_t)PacketType::ACL;
  ASSERT_TRUE(parser_.Consume(&typ, 1));
  auto wanted = parser_.BytesRequested();
  while (wanted > 0) {
    ASSERT_EQ(wanted, parser_.BytesRequested());
    ASSERT_TRUE(parser_.Consume(&typ, 1));
    wanted--;
  }

  ASSERT_EQ(parser_.CurrentState(), H4Parser::State::HCI_PAYLOAD);
  wanted = parser_.BytesRequested();
  while (wanted > 0) {
    ASSERT_EQ(wanted, parser_.BytesRequested());
    ASSERT_TRUE(parser_.Consume(&typ, 1));
    wanted--;
  }

  // A callback should have been invoked.
  ASSERT_LT(0, (int)packet_.size());
}

TEST_F(H4ParserTest, RejectNoData) {
  // You need to give us something!
  PacketData bad_bit;
  ASSERT_FALSE(parser_.Consume(bad_bit.data(), bad_bit.size()));
}

TEST_F(H4ParserTest, TooMuchIsDeath) {
  PacketData bad_bit({0xfd});
  ASSERT_DEATH(parser_.Consume(bad_bit.data(), parser_.BytesRequested() + 1),
               "More bytes read .* than expected .*!");
}

TEST_F(H4ParserTest, WrongTypeIsDeath) {
  parser_.DisableRecovery();
  PacketData bad_bit({0xfd});
  ASSERT_DEATH(parser_.Consume(bad_bit.data(), bad_bit.size()),
               "Received invalid packet type.*");
}

TEST_F(H4ParserTest, CallsTheRightCallbacks) {
  // Make sure that the proper type of callback is invoked.
  std::vector<PacketType> types({PacketType::ACL, PacketType::SCO,
                                 PacketType::COMMAND, PacketType::EVENT,
                                 PacketType::ISO});
  for (auto packetType : types) {
    // Configure the incoming packet.
    uint8_t typ = (uint8_t)packetType;
    ASSERT_TRUE(parser_.Consume(&typ, 1));

    // Feed data as long as this packet is not complete.
    while (parser_.CurrentState() != H4Parser::State::HCI_TYPE) {
      PacketData data;
      for (uint32_t i = 0; i < parser_.BytesRequested(); i++) {
        data.push_back((uint8_t)i);
      }
      ASSERT_TRUE(parser_.Consume(data.data(), data.size()));
    }

    // The proper callbacks should have been invoked.
    ASSERT_LT(0, (int)packet_.size());
    ASSERT_EQ(packetType, type_);
  }
}

TEST_F(H4ParserTest, Recovery) {
  // Validate that the recovery state is exited only after receiving the
  // HCI Reset command.
  parser_.EnableRecovery();

  // Enter recovery state after receiving an invalid packet type.
  uint8_t invalid_packet_type = 0xfd;
  ASSERT_TRUE(parser_.Consume(&invalid_packet_type, 1));
  ASSERT_EQ(parser_.CurrentState(), H4Parser::State::HCI_RECOVERY);

  const std::array<uint8_t, 4> reset_command{0x01, 0x03, 0x0c, 0x00};

  // Send prefixes of the HCI Reset command, restarting over from the start.
  for (size_t n = 1; n < 4; n++) {
    for (size_t i = 0; i < n; i++) {
      ASSERT_TRUE(parser_.Consume(&reset_command[i], 1));
      ASSERT_EQ(parser_.CurrentState(), H4Parser::State::HCI_RECOVERY);
    }
  }

  // Finally send the full HCI Reset command.
  for (size_t i = 0; i < 4; i++) {
    ASSERT_EQ(parser_.CurrentState(), H4Parser::State::HCI_RECOVERY);
    ASSERT_TRUE(parser_.Consume(&reset_command[i], 1));
  }

  // Validate that the HCI recovery state is exited,
  // and the HCI Reset command correctly received on the command callback.
  ASSERT_EQ(parser_.CurrentState(), H4Parser::State::HCI_TYPE);
  ASSERT_LT(0, (int)packet_.size());

  // Validate that the HCI Reset command was correctly received.
  ASSERT_EQ(type_, PacketType::COMMAND);
<<<<<<< HEAD
  ASSERT_EQ(packet_.size(), reset_command.size());
  for (size_t i = 0; i < packet_.size(); i++) {
    ASSERT_EQ(packet_[i], reset_command[i]);
=======
  ASSERT_EQ(packet_.size(), reset_command.size() - 1);
  for (size_t i = 1; i < packet_.size(); i++) {
    ASSERT_EQ(packet_[i - 1], reset_command[i]);
>>>>>>> d80186c1
  }
}

}  // namespace rootcanal<|MERGE_RESOLUTION|>--- conflicted
+++ resolved
@@ -176,15 +176,9 @@
 
   // Validate that the HCI Reset command was correctly received.
   ASSERT_EQ(type_, PacketType::COMMAND);
-<<<<<<< HEAD
-  ASSERT_EQ(packet_.size(), reset_command.size());
-  for (size_t i = 0; i < packet_.size(); i++) {
-    ASSERT_EQ(packet_[i], reset_command[i]);
-=======
   ASSERT_EQ(packet_.size(), reset_command.size() - 1);
   for (size_t i = 1; i < packet_.size(); i++) {
     ASSERT_EQ(packet_[i - 1], reset_command[i]);
->>>>>>> d80186c1
   }
 }
 
