/*
 * Copyright 2021 HIMSA II K/S - www.himsa.com.
 * Represented by EHIMA - www.ehima.com
 *
 * Licensed under the Apache License, Version 2.0 (the "License");
 * you may not use this file except in compliance with the License.
 * You may obtain a copy of the License at
 *
 *      http://www.apache.org/licenses/LICENSE-2.0
 *
 * Unless required by applicable law or agreed to in writing, software
 * distributed under the License is distributed on an "AS IS" BASIS,
 * WITHOUT WARRANTIES OR CONDITIONS OF ANY KIND, either express or implied.
 * See the License for the specific language governing permissions and
 * limitations under the License.
 */

package com.android.bluetooth.tbs;

import static org.mockito.Mockito.*;
import static org.mockito.AdditionalMatchers.*;

import android.bluetooth.*;
import android.bluetooth.BluetoothGattDescriptor;
import android.bluetooth.BluetoothGattService;
import android.bluetooth.IBluetoothManager;
import android.bluetooth.IBluetoothLeCallControl;
import android.bluetooth.IBluetoothLeCallControlCallback;
import android.content.Context;
import android.os.Looper;
import android.util.Pair;
import android.util.Log;

import androidx.test.InstrumentationRegistry;
import androidx.test.filters.MediumTest;
import androidx.test.rule.ServiceTestRule;
import androidx.test.runner.AndroidJUnit4;
import static androidx.test.platform.app.InstrumentationRegistry.getInstrumentation;

import com.android.bluetooth.TestUtils;
import com.android.bluetooth.btservice.AdapterService;
import com.google.common.primitives.Bytes;

import org.junit.After;
import org.junit.Assert;
import org.junit.Before;
import org.junit.BeforeClass;
import org.junit.Rule;
import org.junit.Test;
import org.junit.runner.RunWith;
import org.mockito.ArgumentCaptor;
import org.mockito.Captor;
import org.mockito.Mock;
import org.mockito.Mockito;
import org.mockito.MockitoAnnotations;

import java.math.BigInteger;
import java.nio.charset.StandardCharsets;
import java.util.Arrays;
import java.util.ArrayList;
import java.util.HashMap;
import java.util.HashSet;
import java.util.List;
import java.util.Map;
import java.util.Objects;
import java.util.Set;
import java.util.TreeMap;
import java.util.UUID;

@MediumTest
@RunWith(AndroidJUnit4.class)
public class TbsGattTest {
    private BluetoothAdapter mAdapter;
    private BluetoothDevice mFirstDevice;
    private BluetoothDevice mSecondDevice;

    private Integer mCurrentCcid;
    private String mCurrentUci;
    private List<String> mCurrentUriSchemes;
    private int mCurrentFeatureFlags;
    private String mCurrentProviderName;
    private int mCurrentTechnology;

    private TbsGatt mTbsGatt;

    @Mock
    private AdapterService mAdapterService;
    @Mock
    private BluetoothGattServerProxy mMockGattServer;
    @Mock
    private TbsGatt.Callback mMockTbsGattCallback;
    @Mock
    private TbsService mMockTbsService;

    @Rule
    public final ServiceTestRule mServiceRule = new ServiceTestRule();

    @Captor
    private ArgumentCaptor<BluetoothGattService> mGattServiceCaptor;

    @Before
    public void setUp() throws Exception {
        if (Looper.myLooper() == null) {
            Looper.prepare();
        }

        getInstrumentation().getUiAutomation().adoptShellPermissionIdentity();

        MockitoAnnotations.initMocks(this);

        TestUtils.setAdapterService(mAdapterService);
        mAdapter = BluetoothAdapter.getDefaultAdapter();

        doReturn(true).when(mMockGattServer).addService(any(BluetoothGattService.class));
        doReturn(true).when(mMockGattServer).open(any(BluetoothGattServerCallback.class));
        doReturn(BluetoothDevice.ACCESS_ALLOWED).when(mMockTbsService)
                .getDeviceAuthorization(any(BluetoothDevice.class));

        mTbsGatt = new TbsGatt(mMockTbsService);
        mTbsGatt.setBluetoothGattServerForTesting(mMockGattServer);

        mFirstDevice = TestUtils.getTestDevice(mAdapter, 0);
        mSecondDevice = TestUtils.getTestDevice(mAdapter, 1);

        when(mMockTbsService.getDeviceAuthorization(any(BluetoothDevice.class))).thenReturn(
                BluetoothDevice.ACCESS_ALLOWED);
    }

    @After
    public void tearDown() throws Exception {
        mFirstDevice = null;
        mSecondDevice = null;
        mTbsGatt = null;
        TestUtils.clearAdapterService(mAdapterService);
    }

    private void prepareDefaultService() {
        mCurrentCcid = 122;
        mCurrentUci = "un" + mCurrentCcid.toString();
        mCurrentUriSchemes = new ArrayList<String>(Arrays.asList("tel"));
        mCurrentProviderName = "unknown";
        mCurrentTechnology = 0x00;

        Assert.assertTrue(mTbsGatt.init(mCurrentCcid, mCurrentUci, mCurrentUriSchemes, true, true,
                mCurrentProviderName, mCurrentTechnology, mMockTbsGattCallback));
        Assert.assertNotNull(mMockGattServer);

        verify(mMockGattServer).addService(mGattServiceCaptor.capture());
        Assert.assertNotNull(mMockGattServer);
    }

    private BluetoothGattCharacteristic getCharacteristic(UUID uuid) {
        BluetoothGattService service = mGattServiceCaptor.getValue();
        BluetoothGattCharacteristic characteristic = service.getCharacteristic(uuid);
        Assert.assertNotNull(characteristic);

        return characteristic;
    }

    private void configureNotifications(BluetoothDevice device,
            BluetoothGattCharacteristic characteristic, boolean enable) {
        BluetoothGattDescriptor descriptor =
                characteristic.getDescriptor(TbsGatt.UUID_CLIENT_CHARACTERISTIC_CONFIGURATION);
        Assert.assertNotNull(descriptor);

        mTbsGatt.mGattServerCallback.onDescriptorWriteRequest(device, 1, descriptor, false, true, 0,
                enable ? BluetoothGattDescriptor.ENABLE_NOTIFICATION_VALUE
                        : BluetoothGattDescriptor.DISABLE_NOTIFICATION_VALUE);
        verify(mMockGattServer).sendResponse(eq(device), eq(1),
                eq(BluetoothGatt.GATT_SUCCESS), eq(0), any());
        reset(mMockGattServer);
    }

    private void verifySetValue(BluetoothGattCharacteristic characteristic, Object value,
            boolean shouldNotify, BluetoothDevice device, boolean clearGattMock) {
        boolean notifyWithValue = false;

        if (characteristic.getUuid().equals(TbsGatt.UUID_BEARER_PROVIDER_NAME)) {
            boolean valueChanged = !characteristic.getStringValue(0).equals((String) value);
            if (valueChanged) {
                Assert.assertTrue(mTbsGatt.setBearerProviderName((String) value));
            } else {
                Assert.assertFalse(mTbsGatt.setBearerProviderName((String) value));
            }
            Assert.assertEquals((String) value, characteristic.getStringValue(0));

        } else if (characteristic.getUuid().equals(TbsGatt.UUID_BEARER_TECHNOLOGY)) {
            Assert.assertTrue(mTbsGatt.setBearerTechnology((Integer) value));
            Assert.assertEquals((Integer) value,
                    characteristic.getIntValue(BluetoothGattCharacteristic.FORMAT_UINT8, 0));

        } else if (characteristic.getUuid()
                .equals(TbsGatt.UUID_BEARER_URI_SCHEMES_SUPPORTED_LIST)) {
            String valueString = String.join(",", (List<String>) value);
            boolean valueChanged = !characteristic.getStringValue(0).equals(valueString);
            if (valueChanged) {
                Assert.assertTrue(mTbsGatt.setBearerUriSchemesSupportedList((List<String>) value));
            } else {
                Assert.assertFalse(mTbsGatt.setBearerUriSchemesSupportedList((List<String>) value));
            }
            Assert.assertEquals(valueString, characteristic.getStringValue(0));

        } else if (characteristic.getUuid().equals(TbsGatt.UUID_STATUS_FLAGS)) {
            Pair<Integer, Boolean> flagStatePair = (Pair<Integer, Boolean>) value;
            notifyWithValue = true;
            switch (flagStatePair.first) {
                case TbsGatt.STATUS_FLAG_INBAND_RINGTONE_ENABLED:
                    if (flagStatePair.second) {
                        Assert.assertTrue(mTbsGatt.setInbandRingtoneFlag(device));
                    } else {
                        Assert.assertTrue(mTbsGatt.clearInbandRingtoneFlag(device));
                    }
                    break;

                case TbsGatt.STATUS_FLAG_SILENT_MODE_ENABLED:
                    if (flagStatePair.second) {
                        Assert.assertTrue(mTbsGatt.setSilentModeFlag());
                    } else {
                        Assert.assertTrue(mTbsGatt.clearSilentModeFlag());
                    }
                    break;

                default:
                    Assert.assertTrue(false);
            }

        } else if (characteristic.getUuid().equals(TbsGatt.UUID_CALL_STATE)) {
            Pair<Map<Integer, TbsCall>, byte[]> callsExpectedPacketPair =
                    (Pair<Map<Integer, TbsCall>, byte[]>) value;
            Assert.assertTrue(mTbsGatt.setCallState(callsExpectedPacketPair.first));
            Assert.assertTrue(
                    Arrays.equals(callsExpectedPacketPair.second, characteristic.getValue()));

        } else if (characteristic.getUuid().equals(TbsGatt.UUID_BEARER_LIST_CURRENT_CALLS)) {
            Pair<Map<Integer, TbsCall>, byte[]> callsExpectedPacketPair =
                    (Pair<Map<Integer, TbsCall>, byte[]>) value;
            Assert.assertTrue(mTbsGatt.setBearerListCurrentCalls(callsExpectedPacketPair.first));
            Assert.assertTrue(
                    Arrays.equals(callsExpectedPacketPair.second, characteristic.getValue()));

        } else if (characteristic.getUuid().equals(TbsGatt.UUID_TERMINATION_REASON)) {
            Pair<Integer, Integer> indexReasonPair = (Pair<Integer, Integer>) value;
            Assert.assertTrue(
                    mTbsGatt.setTerminationReason(indexReasonPair.first, indexReasonPair.second));
            Assert.assertTrue(
                    Arrays.equals(
                            new byte[] {(byte) indexReasonPair.first.byteValue(),
                                    indexReasonPair.second.byteValue()},
                            characteristic.getValue()));

        } else if (characteristic.getUuid().equals(TbsGatt.UUID_INCOMING_CALL)) {
            if (value == null) {
                Assert.assertTrue(mTbsGatt.clearIncomingCall());
                Assert.assertEquals(0, characteristic.getValue().length);
            } else {
                Pair<Integer, String> indexStrPair = (Pair<Integer, String>) value;
                Assert.assertTrue(
                        mTbsGatt.setIncomingCall(indexStrPair.first, indexStrPair.second));
                Assert.assertTrue(Arrays.equals(
                        Bytes.concat(new byte[] {(byte) indexStrPair.first.byteValue()},
                                indexStrPair.second.getBytes(StandardCharsets.UTF_8)),
                        characteristic.getValue()));
            }

        } else if (characteristic.getUuid().equals(TbsGatt.UUID_CALL_FRIENDLY_NAME)) {
            if (value == null) {
                Assert.assertTrue(mTbsGatt.clearFriendlyName());
                Assert.assertEquals(0, characteristic.getValue().length);
            } else {
                Pair<Integer, String> indexNamePair = (Pair<Integer, String>) value;
                Assert.assertTrue(
                        mTbsGatt.setCallFriendlyName(indexNamePair.first, indexNamePair.second));
                Assert.assertTrue(Arrays.equals(
                        Bytes.concat(new byte[] {(byte) indexNamePair.first.byteValue()},
                                indexNamePair.second.getBytes(StandardCharsets.UTF_8)),
                        characteristic.getValue()));
            }
        }

        if (shouldNotify) {
                if (notifyWithValue) {
                        verify(mMockGattServer).notifyCharacteristicChanged(eq(device),
                                eq(characteristic), eq(false), any());
                } else {
                        verify(mMockGattServer).notifyCharacteristicChanged(eq(device),
                                eq(characteristic), eq(false));
                }
        } else {
                if (notifyWithValue) {
                        verify(mMockGattServer, times(0)).notifyCharacteristicChanged(eq(device),
                                eq(characteristic), anyBoolean(), any());
                } else {
                        verify(mMockGattServer, times(0)).notifyCharacteristicChanged(eq(device),
                                eq(characteristic), anyBoolean());
                }
        }

        if (clearGattMock) {
            reset(mMockGattServer);
        }
    }

    @Test
    public void testSetBearerProviderName() {
        prepareDefaultService();
        BluetoothGattCharacteristic characteristic =
                getCharacteristic(TbsGatt.UUID_BEARER_PROVIDER_NAME);

        // Check with notifications enabled
        configureNotifications(mFirstDevice, characteristic, true);
        verifySetValue(characteristic, "providerName2", true, mFirstDevice, true);

        // Check with notifications disabled
        configureNotifications(mFirstDevice, characteristic, false);
        verifySetValue(characteristic, "providerName3", false, mFirstDevice, true);
    }

    @Test
    public void testSetBearerTechnology() {
        prepareDefaultService();
        BluetoothGattCharacteristic characteristic =
                getCharacteristic(TbsGatt.UUID_BEARER_TECHNOLOGY);

        // Check with notifications enabled
        configureNotifications(mFirstDevice, characteristic, true);
        verifySetValue(characteristic, 0x04, true, mFirstDevice, true);

        // Check with notifications disabled
        configureNotifications(mFirstDevice, characteristic, false);
        verifySetValue(characteristic, 0x05, false, mFirstDevice, true);
    }

    @Test
    public void testSetUriSchemes() {
        prepareDefaultService();
        BluetoothGattCharacteristic characteristic =
                getCharacteristic(TbsGatt.UUID_BEARER_URI_SCHEMES_SUPPORTED_LIST);

        // Check with notifications enabled
        configureNotifications(mFirstDevice, characteristic, true);
        verifySetValue(characteristic, new ArrayList<>(Arrays.asList("uri2", "uri3")), true,
                mFirstDevice, true);

        // Check with notifications disabled
        configureNotifications(mFirstDevice, characteristic, false);
        verifySetValue(characteristic, new ArrayList<>(Arrays.asList("uri4", "uri5")), false,
                mFirstDevice, true);
    }

    @Test
    public void testSetCurrentCallList() {
        prepareDefaultService();
        BluetoothGattCharacteristic characteristic =
                getCharacteristic(TbsGatt.UUID_BEARER_LIST_CURRENT_CALLS);

        // Check with notifications enabled
        configureNotifications(mFirstDevice, characteristic, true);
        Map<Integer, TbsCall> callsMap = new TreeMap<>();
        callsMap.put(0x0A, TbsCall.create(
                new BluetoothLeCall(UUID.randomUUID(), "tel:123456789", "John Doe", 0x03, 0x00)));
        byte[] packetExpected = new byte[] {
                // First call
                (byte) 0x10, // Length of this entry (incl. URI length, excl. this length field
                             // byte)
                0x0A, // Call index
                0x03, // Active call state
                0x00, // Bit0:0-incoming,1-outgoing | Bit1:0-not-withheld,1-withheld |
                      // Bit2:0-provided-by-netw.,1-withheld-by-netw.
                0x74, 0x65, 0x6c, 0x3a, 0x31, 0x32, 0x33, 0x34, 0x35, 0x36, 0x37, 0x38, 0x39,
                // URI: tel:123456789
        };
        verifySetValue(characteristic,
                new Pair<Map<Integer, TbsCall>, byte[]>(callsMap, packetExpected), true,
                mFirstDevice, true);

        // Check with notifications disabled
        configureNotifications(mFirstDevice, characteristic, false);
        callsMap.put(0x0B, TbsCall.create(new BluetoothLeCall(UUID.randomUUID(), "tel:987654321",
                "Kate", 0x01, BluetoothLeCall.FLAG_OUTGOING_CALL)));
        packetExpected = new byte[] {
                // First call
                (byte) 0x10, // Length of this entry (incl. URI length, excl. this length field
                             // byte)
                0x0A, // Call index
                0x03, // Active call state
                0x00, // Bit0:0-incoming,1-outgoing | Bit1:0-not-withheld,1-withheld |
                      // Bit2:0-provided-by-netw.,1-withheld-by-netw.
                0x74, 0x65, 0x6c, 0x3a, 0x31, 0x32, 0x33, 0x34, 0x35, 0x36, 0x37, 0x38, 0x39,
                // URI: tel:123456789
                // Second call
                (byte) 0x10, // Length of this entry (incl. URI length, excl. this length field
                             // byte)
                0x0B, // Call index
                0x01, // Dialing call state
                0x01, // Bit0:0-incoming,1-outgoing | Bit1:0-not-withheld,1-withheld |
                      // Bit2:0-provided-by-netw.,1-withheld-by-netw.
                0x74, 0x65, 0x6c, 0x3a, 0x39, 0x38, 0x37, 0x36, 0x35, 0x34, 0x33, 0x32, 0x31,
                // URI: tel:987654321
        };
        verifySetValue(characteristic,
                new Pair<Map<Integer, TbsCall>, byte[]>(callsMap, packetExpected), false,
                mFirstDevice, true);
    }

    @Test
    public void testSetStatusFlags() {
        prepareDefaultService();
        BluetoothGattCharacteristic characteristic = getCharacteristic(TbsGatt.UUID_STATUS_FLAGS);

        // Check with notifications enabled
        configureNotifications(mFirstDevice, characteristic, true);
        verifySetValue(characteristic,
                new Pair<Integer, Boolean>(TbsGatt.STATUS_FLAG_INBAND_RINGTONE_ENABLED, true),
                true, mFirstDevice, true);
        verifySetValue(characteristic,
                new Pair<Integer, Boolean>(TbsGatt.STATUS_FLAG_SILENT_MODE_ENABLED, true), true,
                mFirstDevice, true);

        // Check with notifications disabled
        configureNotifications(mFirstDevice, characteristic, false);
        verifySetValue(characteristic,
                new Pair<Integer, Boolean>(TbsGatt.STATUS_FLAG_SILENT_MODE_ENABLED, false), false,
                mFirstDevice, true);
    }

    @Test
    public void testSetCallState() {
        prepareDefaultService();
        BluetoothGattCharacteristic characteristic = getCharacteristic(TbsGatt.UUID_CALL_STATE);

        // Check with notifications enabled
        configureNotifications(mFirstDevice, characteristic, true);
        byte[] packetExpected = new byte[] {(byte) 0x0A, // Call index
                0x03, // Active call state
                0x00, // Bit0:0-incoming,1-outgoing | Bit1:0-not-withheld,1-withheld |
                      // Bit2:0-provided-by-netw.,1-withheld-by-netw.
        };
        Map<Integer, TbsCall> callsMap = new TreeMap<>();
        callsMap.put(0x0A, TbsCall.create(
                new BluetoothLeCall(UUID.randomUUID(), "tel:123456789", "John Doe", 0x03, 0x00)));
        verifySetValue(characteristic,
                new Pair<Map<Integer, TbsCall>, byte[]>(callsMap, packetExpected), true,
                mFirstDevice, true);

        // Check with notifications disabled
        configureNotifications(mFirstDevice, characteristic, false);
        packetExpected = new byte[] {(byte) 0x0A, // Call index
                0x03, // Active call state
                0x00, // Bit0:0-incoming,1-outgoing | Bit1:0-not-withheld,1-withheld |
                      // Bit2:0-provided-by-netw.,1-withheld-by-netw.
                (byte) 0x0B, // Call index
                0x04, // Locally Held call state
                0x00, // Bit0:0-incoming,1-outgoing | Bit1:0-not-withheld,1-withheld |
                      // Bit2:0-provided-by-netw.,1-withheld-by-netw.
        };
        callsMap.put(0x0B, TbsCall.create(
                new BluetoothLeCall(UUID.randomUUID(), "tel:987654321", "Kate", 0x04, 0x00)));
        verifySetValue(characteristic,
                new Pair<Map<Integer, TbsCall>, byte[]>(callsMap, packetExpected), false,
                mFirstDevice, true);
    }

    @Test
    public void testSetCallControlPointResult() {
        prepareDefaultService();
        BluetoothGattCharacteristic characteristic =
                getCharacteristic(TbsGatt.UUID_CALL_CONTROL_POINT);

        int requestedOpcode = TbsGatt.CALL_CONTROL_POINT_OPCODE_ACCEPT;
        int callIndex = 0x01;
        int result = TbsGatt.CALL_CONTROL_POINT_RESULT_SUCCESS;

        // Check with notifications enabled
        configureNotifications(mFirstDevice, characteristic, true);
        mTbsGatt.setCallControlPointResult(mFirstDevice, requestedOpcode, callIndex, result);
        Assert.assertTrue(Arrays.equals(characteristic.getValue(),
                new byte[] {(byte) (requestedOpcode & 0xff), (byte) (callIndex & 0xff),
                        (byte) (result & 0xff)}));
        verify(mMockGattServer, after(2000)).notifyCharacteristicChanged(eq(mFirstDevice),
                eq(characteristic), eq(false));
        reset(mMockGattServer);

        callIndex = 0x02;

        // Check with notifications disabled
        configureNotifications(mFirstDevice, characteristic, false);
        mTbsGatt.setCallControlPointResult(mFirstDevice, requestedOpcode, callIndex, result);
        Assert.assertTrue(Arrays.equals(characteristic.getValue(),
                new byte[] {(byte) (requestedOpcode & 0xff), (byte) (callIndex & 0xff),
                        (byte) (result & 0xff)}));
        verify(mMockGattServer, after(2000).times(0)).notifyCharacteristicChanged(any(), any(),
                anyBoolean());
    }

    @Test
    public void testSetTerminationReason() {
        prepareDefaultService();
        BluetoothGattCharacteristic characteristic =
                getCharacteristic(TbsGatt.UUID_TERMINATION_REASON);

        // Check with no CCC configured
        verifySetValue(characteristic, new Pair<Integer, Integer>(0x0A, 0x01), false, mFirstDevice,
                true);

        // Check with notifications enabled
        configureNotifications(mFirstDevice, characteristic, true);
        verifySetValue(characteristic, new Pair<Integer, Integer>(0x0B, 0x02), true, mFirstDevice,
                true);

        // Check with notifications disabled
        configureNotifications(mFirstDevice, characteristic, false);
        verifySetValue(characteristic, new Pair<Integer, Integer>(0x0C, 0x02), false, mFirstDevice,
                true);
    }

    @Test
    public void testSetIncomingCall() {
        prepareDefaultService();
        BluetoothGattCharacteristic characteristic = getCharacteristic(TbsGatt.UUID_INCOMING_CALL);

        // Check with no CCC configured
        verifySetValue(characteristic, new Pair<Integer, String>(0x0A, "tel:123456789"), false,
                mFirstDevice, true);

        // Check with notifications enabled
        configureNotifications(mFirstDevice, characteristic, true);
        verifySetValue(characteristic, new Pair<Integer, String>(0x0A, "tel:987654321"), true,
                mFirstDevice, true);

        // No incoming call (should not send any notification)
        verifySetValue(characteristic, null, false, mFirstDevice, true);

        // Check with notifications disabled
        configureNotifications(mFirstDevice, characteristic, false);
        verifySetValue(characteristic, new Pair<Integer, String>(0x0A, "tel:123456789"), false,
                mFirstDevice, true);
    }

    @Test
    public void testSetFriendlyName() {
        prepareDefaultService();
        BluetoothGattCharacteristic characteristic =
                getCharacteristic(TbsGatt.UUID_CALL_FRIENDLY_NAME);

        // Check with no CCC configured
        verifySetValue(characteristic, new Pair<Integer, String>(0x0A, "PersonA"), false,
                mFirstDevice, true);

        // Check with notifications enabled
        configureNotifications(mFirstDevice, characteristic, true);
        verifySetValue(characteristic, new Pair<Integer, String>(0x0B, "PersonB"), true,
                mFirstDevice, true);

        // Clear freindly name (should not send any notification)
        verifySetValue(characteristic, null, false, mFirstDevice, true);

        // Check with notifications disabled
        configureNotifications(mFirstDevice, characteristic, false);
        verifySetValue(characteristic, new Pair<Integer, String>(0x0C, "PersonC"), false,
                mFirstDevice, true);
    }

    @Test
    public void testHandleControlPointRequest() {
        prepareDefaultService();
        BluetoothGattCharacteristic characteristic =
                getCharacteristic(TbsGatt.UUID_CALL_CONTROL_POINT);

        // Call the internal GATT callback as if peer device accepts the call
        byte[] value = new byte[] {0x00, /* opcode */ 0x0A, /* argument */ };
        mTbsGatt.mGattServerCallback.onCharacteristicWriteRequest(mFirstDevice, 1, characteristic,
                false, false, 0, value);

        // Verify the higher layer callback call
        verify(mMockTbsGattCallback).onCallControlPointRequest(eq(mFirstDevice), eq(0x00),
                aryEq(new byte[] {0x0A}));
    }

    @Test
    public void testSetInbandRingtoneTwice() {
        prepareDefaultService();

        // Make sure notification is sent once
        BluetoothGattCharacteristic characteristic = getCharacteristic(TbsGatt.UUID_STATUS_FLAGS);
        configureNotifications(mFirstDevice, characteristic, true);
        configureNotifications(mSecondDevice, characteristic, true);

        int statusFlagValue = TbsGatt.STATUS_FLAG_INBAND_RINGTONE_ENABLED;

        byte[] valueBytes = new byte[2];
        valueBytes[0] = (byte) (statusFlagValue & 0xFF);
        valueBytes[1] = (byte) ((statusFlagValue >> 8) & 0xFF);

        mTbsGatt.setInbandRingtoneFlag(mFirstDevice);
        mTbsGatt.setInbandRingtoneFlag(mFirstDevice);

        verify(mMockGattServer, times(1)).notifyCharacteristicChanged(eq(mFirstDevice),
                                eq(characteristic), eq(false), eq(valueBytes));

        reset(mMockGattServer);
        mTbsGatt.setInbandRingtoneFlag(mSecondDevice);
        mTbsGatt.setInbandRingtoneFlag(mSecondDevice);

        verify(mMockGattServer, times(1)).notifyCharacteristicChanged(eq(mSecondDevice),
                                eq(characteristic), eq(false), eq(valueBytes));
    }

    @Test
    public void testClearInbandRingtoneTwice() {
        prepareDefaultService();
        BluetoothGattCharacteristic characteristic = getCharacteristic(TbsGatt.UUID_STATUS_FLAGS);
        configureNotifications(mFirstDevice, characteristic, true);
        configureNotifications(mSecondDevice, characteristic, true);

        int statusFlagValue = TbsGatt.STATUS_FLAG_INBAND_RINGTONE_ENABLED;

        byte[] valueBytes = new byte[2];
        valueBytes[0] = (byte) (statusFlagValue & 0xFF);
        valueBytes[1] = (byte) ((statusFlagValue >> 8) & 0xFF);


        mTbsGatt.setInbandRingtoneFlag(mFirstDevice);
        verify(mMockGattServer, times(1)).notifyCharacteristicChanged(eq(mFirstDevice),
                                eq(characteristic), eq(false), eq(valueBytes));

        reset(mMockGattServer);

        mTbsGatt.setInbandRingtoneFlag(mSecondDevice);
        verify(mMockGattServer, times(1)).notifyCharacteristicChanged(eq(mSecondDevice),
                                eq(characteristic), eq(false), eq(valueBytes));

        reset(mMockGattServer);

        // clear flag
        statusFlagValue = 0;
        valueBytes[0] = (byte) (statusFlagValue & 0xFF);
        valueBytes[1] = (byte) ((statusFlagValue >> 8) & 0xFF);

        mTbsGatt.clearInbandRingtoneFlag(mFirstDevice);
        mTbsGatt.clearInbandRingtoneFlag(mFirstDevice);
        verify(mMockGattServer, times(1)).notifyCharacteristicChanged(eq(mFirstDevice),
                                eq(characteristic), eq(false), eq(valueBytes));

        reset(mMockGattServer);
        mTbsGatt.clearInbandRingtoneFlag(mSecondDevice);
        mTbsGatt.clearInbandRingtoneFlag(mSecondDevice);
        verify(mMockGattServer, times(1)).notifyCharacteristicChanged(eq(mSecondDevice),
                                eq(characteristic), eq(false), eq(valueBytes));
    }

    @Test
    public void testSilentModeAndInbandringtonFlagsChanges() {
        prepareDefaultService();
        BluetoothGattCharacteristic characteristic = getCharacteristic(TbsGatt.UUID_STATUS_FLAGS);
        configureNotifications(mFirstDevice, characteristic, true);
        configureNotifications(mSecondDevice, characteristic, true);

        int statusFlagValue = TbsGatt.STATUS_FLAG_SILENT_MODE_ENABLED;

        byte[] valueBytes = new byte[2];
        valueBytes[0] = (byte) (statusFlagValue & 0xFF);
        valueBytes[1] = (byte) ((statusFlagValue >> 8) & 0xFF);

        // Call it 3 times and see only once notification go to both devices.
        mTbsGatt.setSilentModeFlag();
        mTbsGatt.setSilentModeFlag();
        mTbsGatt.setSilentModeFlag();
        verify(mMockGattServer, times(2)).notifyCharacteristicChanged(any(),
                                eq(characteristic), eq(false), eq(valueBytes));

        reset(mMockGattServer);

        statusFlagValue = TbsGatt.STATUS_FLAG_INBAND_RINGTONE_ENABLED
                                        | TbsGatt.STATUS_FLAG_SILENT_MODE_ENABLED;
        valueBytes[0] = (byte) (statusFlagValue & 0xFF);
        valueBytes[1] = (byte) ((statusFlagValue >> 8) & 0xFF);

        mTbsGatt.setInbandRingtoneFlag(mFirstDevice);

        verify(mMockGattServer, times(1)).notifyCharacteristicChanged(eq(mFirstDevice),
                                eq(characteristic), eq(false), eq(valueBytes));

        reset(mMockGattServer);
        mTbsGatt.setInbandRingtoneFlag(mSecondDevice);

        verify(mMockGattServer, times(1)).notifyCharacteristicChanged(eq(mSecondDevice),
                                eq(characteristic), eq(false), eq(valueBytes));
        reset(mMockGattServer);

        statusFlagValue = TbsGatt.STATUS_FLAG_INBAND_RINGTONE_ENABLED;
        valueBytes[0] = (byte) (statusFlagValue & 0xFF);
        valueBytes[1] = (byte) ((statusFlagValue >> 8) & 0xFF);

        // Call it 3 times and see only once notification go to both devices.
        mTbsGatt.clearSilentModeFlag();
        mTbsGatt.clearSilentModeFlag();
        mTbsGatt.clearSilentModeFlag();
        verify(mMockGattServer, times(2)).notifyCharacteristicChanged(any(),
                                eq(characteristic), eq(false), eq(valueBytes));
    }

    @Test
    public void testHandleIsInbandRingtoneEnabled() {
        prepareDefaultService();
        BluetoothGattCharacteristic characteristic =
                getCharacteristic(TbsGatt.UUID_STATUS_FLAGS);

        mTbsGatt.mGattServerCallback.onCharacteristicReadRequest(mFirstDevice, 1, 0,
                characteristic);
        // Verify the higher layer callback call
        verify(mMockTbsGattCallback).isInbandRingtoneEnabled(eq(mFirstDevice));
    }

    @Test
    public void testClientCharacteristicConfiguration() {
        prepareDefaultService();

        BluetoothGattCharacteristic characteristic =
                getCharacteristic(TbsGatt.UUID_BEARER_TECHNOLOGY);
        BluetoothGattDescriptor descriptor =
                characteristic.getDescriptor(TbsGatt.UUID_CLIENT_CHARACTERISTIC_CONFIGURATION);

        // Check with no configuration
        mTbsGatt.mGattServerCallback.onDescriptorReadRequest(mFirstDevice, 1, 0, descriptor);
        verify(mMockGattServer).sendResponse(eq(mFirstDevice), eq(1),
                eq(BluetoothGatt.GATT_SUCCESS), eq(0),
                eq(BluetoothGattDescriptor.DISABLE_NOTIFICATION_VALUE));
        reset(mMockGattServer);

        // Check with notifications enabled
        configureNotifications(mFirstDevice, characteristic, true);
        mTbsGatt.mGattServerCallback.onDescriptorReadRequest(mFirstDevice, 1, 0, descriptor);
        verify(mMockGattServer).sendResponse(eq(mFirstDevice), eq(1),
                eq(BluetoothGatt.GATT_SUCCESS), eq(0),
                eq(BluetoothGattDescriptor.ENABLE_NOTIFICATION_VALUE));
        reset(mMockGattServer);

        // Check with notifications disabled
        configureNotifications(mFirstDevice, characteristic, false);
        mTbsGatt.mGattServerCallback.onDescriptorReadRequest(mFirstDevice, 1, 0, descriptor);
        verify(mMockGattServer).sendResponse(eq(mFirstDevice), eq(1),
                eq(BluetoothGatt.GATT_SUCCESS), eq(0),
                eq(BluetoothGattDescriptor.DISABLE_NOTIFICATION_VALUE));
    }

    @Test
    public void testMultipleClientCharacteristicConfiguration() {
        prepareDefaultService();

        BluetoothGattCharacteristic characteristic =
                getCharacteristic(TbsGatt.UUID_BEARER_TECHNOLOGY);
        BluetoothGattDescriptor descriptor =
                characteristic.getDescriptor(TbsGatt.UUID_CLIENT_CHARACTERISTIC_CONFIGURATION);

        // Check with no configuration
        mTbsGatt.mGattServerCallback.onDescriptorReadRequest(mFirstDevice, 1, 0, descriptor);
        verify(mMockGattServer).sendResponse(eq(mFirstDevice), eq(1),
                eq(BluetoothGatt.GATT_SUCCESS), eq(0),
                eq(BluetoothGattDescriptor.DISABLE_NOTIFICATION_VALUE));

        mTbsGatt.mGattServerCallback.onDescriptorReadRequest(mSecondDevice, 1, 0, descriptor);
        verify(mMockGattServer).sendResponse(eq(mSecondDevice), eq(1),
                eq(BluetoothGatt.GATT_SUCCESS), eq(0),
                eq(BluetoothGattDescriptor.DISABLE_NOTIFICATION_VALUE));
        reset(mMockGattServer);

        // Check with notifications enabled for first device
        configureNotifications(mFirstDevice, characteristic, true);
        verifySetValue(characteristic, 4, true, mFirstDevice, true);
        mTbsGatt.mGattServerCallback.onDescriptorReadRequest(mFirstDevice, 1, 0, descriptor);
        verify(mMockGattServer).sendResponse(eq(mFirstDevice), eq(1),
                eq(BluetoothGatt.GATT_SUCCESS), eq(0),
                eq(BluetoothGattDescriptor.ENABLE_NOTIFICATION_VALUE));
        reset(mMockGattServer);

        // Check if second device is still not subscribed for notifications and will not get it
        verifySetValue(characteristic, 5, false, mSecondDevice, false);
        verify(mMockGattServer).notifyCharacteristicChanged(eq(mFirstDevice),
                                eq(characteristic), eq(false));
        mTbsGatt.mGattServerCallback.onDescriptorReadRequest(mSecondDevice, 1, 0, descriptor);
        verify(mMockGattServer).sendResponse(eq(mSecondDevice), eq(1),
                eq(BluetoothGatt.GATT_SUCCESS), eq(0),
                eq(BluetoothGattDescriptor.DISABLE_NOTIFICATION_VALUE));
        reset(mMockGattServer);

        // Check with notifications enabled for first and second device
        configureNotifications(mSecondDevice, characteristic, true);
        verifySetValue(characteristic, 6, true, mSecondDevice, false);
        verify(mMockGattServer).notifyCharacteristicChanged(eq(mFirstDevice),
                                eq(characteristic), eq(false));
        mTbsGatt.mGattServerCallback.onDescriptorReadRequest(mSecondDevice, 1, 0, descriptor);
        verify(mMockGattServer).sendResponse(eq(mSecondDevice), eq(1),
                eq(BluetoothGatt.GATT_SUCCESS), eq(0),
                eq(BluetoothGattDescriptor.ENABLE_NOTIFICATION_VALUE));
        reset(mMockGattServer);

        // Disable notification for first device, check if second will get notification
        configureNotifications(mFirstDevice, characteristic, false);
        verifySetValue(characteristic, 7, false, mFirstDevice, false);
        verify(mMockGattServer).notifyCharacteristicChanged(eq(mSecondDevice),
                                eq(characteristic), eq(false));
        mTbsGatt.mGattServerCallback.onDescriptorReadRequest(mFirstDevice, 1, 0, descriptor);
        verify(mMockGattServer).sendResponse(eq(mFirstDevice), eq(1),
                eq(BluetoothGatt.GATT_SUCCESS), eq(0),
                eq(BluetoothGattDescriptor.DISABLE_NOTIFICATION_VALUE));
        reset(mMockGattServer);

        // Check with notifications disabled of both device
        configureNotifications(mSecondDevice, characteristic, false);
        verifySetValue(characteristic, 4, false, mFirstDevice, false);
        verify(mMockGattServer, times(0)).notifyCharacteristicChanged(eq(mSecondDevice),
                                eq(characteristic), eq(false));
        mTbsGatt.mGattServerCallback.onDescriptorReadRequest(mSecondDevice, 1, 0, descriptor);
        verify(mMockGattServer).sendResponse(eq(mSecondDevice), eq(1),
                eq(BluetoothGatt.GATT_SUCCESS), eq(0),
                eq(BluetoothGattDescriptor.DISABLE_NOTIFICATION_VALUE));

    }

    @Test
<<<<<<< HEAD
    public void testCharacteristicReadUnauthorized() {
=======
    public void testCharacteristicReadAccessRejectedUnauthorized() {
>>>>>>> f013135d
        prepareDefaultService();

        BluetoothGattCharacteristic characteristic =
                getCharacteristic(TbsGatt.UUID_BEARER_TECHNOLOGY);

        doReturn(BluetoothDevice.ACCESS_REJECTED)
                .when(mMockTbsService)
                .getDeviceAuthorization(any(BluetoothDevice.class));

        mTbsGatt.mGattServerCallback.onCharacteristicReadRequest(
                mFirstDevice, 1, 0, characteristic);

        verify(mMockGattServer)
                .sendResponse(eq(mFirstDevice), eq(1),
                        eq(BluetoothGatt.GATT_INSUFFICIENT_AUTHORIZATION), eq(0), any());
    }

    @Test
<<<<<<< HEAD
    public void testCharacteristicWriteUnauthorized() {
=======
    public void testCharacteristicReadAccessUnknownUnauthorized() {
        prepareDefaultService();

        BluetoothGattCharacteristic characteristic =
                getCharacteristic(TbsGatt.UUID_BEARER_TECHNOLOGY);

        doReturn(BluetoothDevice.ACCESS_UNKNOWN)
                .when(mMockTbsService)
                .getDeviceAuthorization(any(BluetoothDevice.class));

        mTbsGatt.mGattServerCallback.onCharacteristicReadRequest(
                mFirstDevice, 1, 0, characteristic);

        verify(mMockTbsService).onDeviceUnauthorized(eq(mFirstDevice));
    }

    @Test
    public void testCharacteristicWriteAccessRejectedUnauthorized() {
>>>>>>> f013135d
        prepareDefaultService();

        BluetoothGattCharacteristic characteristic =
                getCharacteristic(TbsGatt.UUID_CALL_CONTROL_POINT);

        doReturn(BluetoothDevice.ACCESS_REJECTED)
                .when(mMockTbsService)
                .getDeviceAuthorization(any(BluetoothDevice.class));

        byte[] value = new byte[] {0x00, /* opcode */ 0x0A, /* argument */ };

        mTbsGatt.mGattServerCallback.onCharacteristicWriteRequest(
                mFirstDevice, 1, characteristic, false, true, 0, value);

        verify(mMockGattServer)
                .sendResponse(eq(mFirstDevice), eq(1),
                        eq(BluetoothGatt.GATT_INSUFFICIENT_AUTHORIZATION), eq(0), any());
    }

    @Test
<<<<<<< HEAD
    public void testDescriptorReadUnauthorized() {
=======
    public void testCharacteristicWriteAccessUnknownUnauthorized() {
        prepareDefaultService();

        BluetoothGattCharacteristic characteristic =
                getCharacteristic(TbsGatt.UUID_CALL_CONTROL_POINT);

        doReturn(BluetoothDevice.ACCESS_UNKNOWN)
                .when(mMockTbsService)
                .getDeviceAuthorization(any(BluetoothDevice.class));

        byte[] value = new byte[] {0x00, /* opcode */ 0x0A, /* argument */ };

        mTbsGatt.mGattServerCallback.onCharacteristicWriteRequest(
                mFirstDevice, 1, characteristic, false, true, 0, value);

        verify(mMockTbsService).onDeviceUnauthorized(eq(mFirstDevice));
    }

    @Test
    public void testDescriptorReadAccessRejectedUnauthorized() {
>>>>>>> f013135d
        prepareDefaultService();

        BluetoothGattDescriptor descriptor =
                getCharacteristic(TbsGatt.UUID_BEARER_TECHNOLOGY)
                        .getDescriptor(TbsGatt.UUID_CLIENT_CHARACTERISTIC_CONFIGURATION);
        Assert.assertNotNull(descriptor);

        doReturn(BluetoothDevice.ACCESS_REJECTED)
                .when(mMockTbsService)
                .getDeviceAuthorization(any(BluetoothDevice.class));

        mTbsGatt.mGattServerCallback.onDescriptorReadRequest(mFirstDevice, 1, 0, descriptor);

        verify(mMockGattServer)
                .sendResponse(eq(mFirstDevice), eq(1),
                        eq(BluetoothGatt.GATT_INSUFFICIENT_AUTHORIZATION), eq(0), any());
    }

    @Test
<<<<<<< HEAD
    public void testDescriptorWriteUnauthorized() {
=======
    public void testDescriptorReadAccessUnknownUnauthorized() {
        prepareDefaultService();

        BluetoothGattDescriptor descriptor =
                getCharacteristic(TbsGatt.UUID_BEARER_TECHNOLOGY)
                        .getDescriptor(TbsGatt.UUID_CLIENT_CHARACTERISTIC_CONFIGURATION);
        Assert.assertNotNull(descriptor);

        doReturn(BluetoothDevice.ACCESS_UNKNOWN)
                .when(mMockTbsService)
                .getDeviceAuthorization(any(BluetoothDevice.class));

        mTbsGatt.mGattServerCallback.onDescriptorReadRequest(mFirstDevice, 1, 0, descriptor);

        verify(mMockTbsService).onDeviceUnauthorized(eq(mFirstDevice));
    }

    @Test
    public void testDescriptorWriteAccessRejectedUnauthorized() {
>>>>>>> f013135d
        prepareDefaultService();

        BluetoothGattDescriptor descriptor =
                getCharacteristic(TbsGatt.UUID_CALL_CONTROL_POINT)
                        .getDescriptor(TbsGatt.UUID_CLIENT_CHARACTERISTIC_CONFIGURATION);
        Assert.assertNotNull(descriptor);

        doReturn(BluetoothDevice.ACCESS_REJECTED)
                .when(mMockTbsService)
                .getDeviceAuthorization(any(BluetoothDevice.class));

        byte[] value = new byte[] {0x00, /* opcode */ 0x0A, /* argument */ };

        mTbsGatt.mGattServerCallback.onDescriptorWriteRequest(
                mFirstDevice, 1, descriptor, false, true, 0, value);

        verify(mMockGattServer)
                .sendResponse(eq(mFirstDevice), eq(1),
                        eq(BluetoothGatt.GATT_INSUFFICIENT_AUTHORIZATION), eq(0), any());
    }

<<<<<<< HEAD
=======
    @Test
    public void testDescriptorWriteAccessUnknownUnauthorized() {
        prepareDefaultService();

        BluetoothGattDescriptor descriptor =
                getCharacteristic(TbsGatt.UUID_CALL_CONTROL_POINT)
                        .getDescriptor(TbsGatt.UUID_CLIENT_CHARACTERISTIC_CONFIGURATION);
        Assert.assertNotNull(descriptor);

        doReturn(BluetoothDevice.ACCESS_UNKNOWN)
                .when(mMockTbsService)
                .getDeviceAuthorization(any(BluetoothDevice.class));

        byte[] value = new byte[] {0x00, /* opcode */ 0x0A, /* argument */ };

        mTbsGatt.mGattServerCallback.onDescriptorWriteRequest(
                mFirstDevice, 1, descriptor, false, true, 0, value);

        verify(mMockTbsService).onDeviceUnauthorized(eq(mFirstDevice));
    }
>>>>>>> f013135d
}<|MERGE_RESOLUTION|>--- conflicted
+++ resolved
@@ -818,11 +818,7 @@
     }
 
     @Test
-<<<<<<< HEAD
-    public void testCharacteristicReadUnauthorized() {
-=======
     public void testCharacteristicReadAccessRejectedUnauthorized() {
->>>>>>> f013135d
         prepareDefaultService();
 
         BluetoothGattCharacteristic characteristic =
@@ -841,9 +837,6 @@
     }
 
     @Test
-<<<<<<< HEAD
-    public void testCharacteristicWriteUnauthorized() {
-=======
     public void testCharacteristicReadAccessUnknownUnauthorized() {
         prepareDefaultService();
 
@@ -862,7 +855,6 @@
 
     @Test
     public void testCharacteristicWriteAccessRejectedUnauthorized() {
->>>>>>> f013135d
         prepareDefaultService();
 
         BluetoothGattCharacteristic characteristic =
@@ -883,9 +875,6 @@
     }
 
     @Test
-<<<<<<< HEAD
-    public void testDescriptorReadUnauthorized() {
-=======
     public void testCharacteristicWriteAccessUnknownUnauthorized() {
         prepareDefaultService();
 
@@ -906,7 +895,6 @@
 
     @Test
     public void testDescriptorReadAccessRejectedUnauthorized() {
->>>>>>> f013135d
         prepareDefaultService();
 
         BluetoothGattDescriptor descriptor =
@@ -926,9 +914,6 @@
     }
 
     @Test
-<<<<<<< HEAD
-    public void testDescriptorWriteUnauthorized() {
-=======
     public void testDescriptorReadAccessUnknownUnauthorized() {
         prepareDefaultService();
 
@@ -948,7 +933,6 @@
 
     @Test
     public void testDescriptorWriteAccessRejectedUnauthorized() {
->>>>>>> f013135d
         prepareDefaultService();
 
         BluetoothGattDescriptor descriptor =
@@ -970,8 +954,6 @@
                         eq(BluetoothGatt.GATT_INSUFFICIENT_AUTHORIZATION), eq(0), any());
     }
 
-<<<<<<< HEAD
-=======
     @Test
     public void testDescriptorWriteAccessUnknownUnauthorized() {
         prepareDefaultService();
@@ -992,5 +974,4 @@
 
         verify(mMockTbsService).onDeviceUnauthorized(eq(mFirstDevice));
     }
->>>>>>> f013135d
 }