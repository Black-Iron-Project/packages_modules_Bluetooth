--- conflicted
+++ resolved
@@ -32,6 +32,7 @@
 import android.os.CancellationSignal;
 import android.os.Handler;
 import android.os.ParcelFileDescriptor;
+import android.provider.Telephony;
 import android.util.Log;
 
 import com.android.internal.annotations.VisibleForTesting;
@@ -40,6 +41,7 @@
 import java.io.FileNotFoundException;
 import java.io.IOException;
 import java.io.InputStream;
+import java.util.Set;
 
 /**
  * Proxy class for method calls to help with unit testing
@@ -175,8 +177,6 @@
     public <T> T getSystemService(Context context, Class<T> serviceClass) {
         return context.getSystemService(serviceClass);
     }
-<<<<<<< HEAD
-=======
 
     /**
      * Proxies {@link Telephony.Threads#getOrCreateThreadId(Context, Set <String>)}.
@@ -194,5 +194,4 @@
             PeriodicAdvertisingCallback callback, Handler handler) {
         manager.registerSync(scanResult, skip, timeout, callback, handler);
     }
->>>>>>> 7b8e9ecf
 }