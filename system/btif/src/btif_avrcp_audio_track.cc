/*
 * Copyright 2015 The Android Open Source Project
 *
 * Licensed under the Apache License, Version 2.0 (the "License");
 * you may not use this file except in compliance with the License.
 * You may obtain a copy of the License at
 *
 *      http://www.apache.org/licenses/LICENSE-2.0
 *
 * Unless required by applicable law or agreed to in writing, software
 * distributed under the License is distributed on an "AS IS" BASIS,
 * WITHOUT WARRANTIES OR CONDITIONS OF ANY KIND, either express or implied.
 * See the License for the specific language governing permissions and
 * limitations under the License.
 */

//#define LOG_NDEBUG 0
#define LOG_TAG "bt_btif_avrcp_audio_track"

#include "btif_avrcp_audio_track.h"

#include <aaudio/AAudio.h>
#include <base/logging.h>
#include <utils/StrongPointer.h>

#include <algorithm>

#include "bt_target.h"
#include "osi/include/log.h"

using namespace android;

typedef struct {
  AAudioStream* stream;
  int bitsPerSample;
  int channelCount;
  float* buffer;
  size_t bufferLength;
  float gain;
} BtifAvrcpAudioTrack;

#if (DUMP_PCM_DATA == TRUE)
FILE* outputPcmSampleFile;
char outputFilename[50] = "/data/misc/bluedroid/output_sample.pcm";
#endif

// Maximum track gain that can be set.
constexpr float kMaxTrackGain = 1.0f;
// Minimum track gain that can be set.
constexpr float kMinTrackGain = 0.0f;

void* BtifAvrcpAudioTrackCreate(int trackFreq, int bitsPerSample,
                                int channelCount) {
  LOG_VERBOSE("%s Track.cpp: btCreateTrack freq %d bps %d channel %d ",
              __func__, trackFreq, bitsPerSample, channelCount);

  AAudioStreamBuilder* builder;
  AAudioStream* stream;
  aaudio_result_t result = AAudio_createStreamBuilder(&builder);
  AAudioStreamBuilder_setSampleRate(builder, trackFreq);
  AAudioStreamBuilder_setFormat(builder, AAUDIO_FORMAT_PCM_FLOAT);
  AAudioStreamBuilder_setChannelCount(builder, channelCount);
  AAudioStreamBuilder_setSessionId(builder, AAUDIO_SESSION_ID_ALLOCATE);
  AAudioStreamBuilder_setPerformanceMode(builder,
                                         AAUDIO_PERFORMANCE_MODE_LOW_LATENCY);
  result = AAudioStreamBuilder_openStream(builder, &stream);
  CHECK(result == AAUDIO_OK);
  AAudioStreamBuilder_delete(builder);

  BtifAvrcpAudioTrack* trackHolder = new BtifAvrcpAudioTrack;
  CHECK(trackHolder != NULL);
  trackHolder->stream = stream;
  trackHolder->bitsPerSample = bitsPerSample;
  trackHolder->channelCount = channelCount;
  trackHolder->bufferLength =
      trackHolder->channelCount * AAudioStream_getBufferSizeInFrames(stream);
  trackHolder->gain = kMaxTrackGain;
  trackHolder->buffer = new float[trackHolder->bufferLength]();

#if (DUMP_PCM_DATA == TRUE)
  outputPcmSampleFile = fopen(outputFilename, "ab");
#endif
  return (void*)trackHolder;
}

void BtifAvrcpAudioTrackStart(void* handle) {
  if (handle == NULL) {
    LOG_ERROR("%s: handle is null!", __func__);
    return;
  }
  BtifAvrcpAudioTrack* trackHolder = static_cast<BtifAvrcpAudioTrack*>(handle);
  CHECK(trackHolder != NULL);
  CHECK(trackHolder->stream != NULL);
  LOG_VERBOSE("%s Track.cpp: btStartTrack", __func__);
  AAudioStream_requestStart(trackHolder->stream);
}

void BtifAvrcpAudioTrackStop(void* handle) {
  if (handle == NULL) {
    LOG_INFO("%s handle is null.", __func__);
    return;
  }
  BtifAvrcpAudioTrack* trackHolder = static_cast<BtifAvrcpAudioTrack*>(handle);
  if (trackHolder != NULL && trackHolder->stream != NULL) {
    LOG_VERBOSE("%s Track.cpp: btStartTrack", __func__);
    AAudioStream_requestStop(trackHolder->stream);
  }
}

void BtifAvrcpAudioTrackDelete(void* handle) {
  if (handle == NULL) {
    LOG_INFO("%s handle is null.", __func__);
    return;
  }
  BtifAvrcpAudioTrack* trackHolder = static_cast<BtifAvrcpAudioTrack*>(handle);
  if (trackHolder != NULL && trackHolder->stream != NULL) {
    LOG_VERBOSE("%s Track.cpp: btStartTrack", __func__);
    AAudioStream_close(trackHolder->stream);
    delete trackHolder->buffer;
    delete trackHolder;
  }

#if (DUMP_PCM_DATA == TRUE)
  if (outputPcmSampleFile) {
    fclose(outputPcmSampleFile);
  }
  outputPcmSampleFile = NULL;
#endif
}

void BtifAvrcpAudioTrackPause(void* handle) {
  if (handle == NULL) {
    LOG_INFO("%s handle is null.", __func__);
    return;
  }
  BtifAvrcpAudioTrack* trackHolder = static_cast<BtifAvrcpAudioTrack*>(handle);
  if (trackHolder != NULL && trackHolder->stream != NULL) {
    LOG_VERBOSE("%s Track.cpp: btPauseTrack", __func__);
    AAudioStream_requestPause(trackHolder->stream);
    AAudioStream_requestFlush(trackHolder->stream);
  }
}

void BtifAvrcpSetAudioTrackGain(void* handle, float gain) {
  if (handle == NULL) {
    LOG_INFO("%s handle is null.", __func__);
    return;
  }
  BtifAvrcpAudioTrack* trackHolder = static_cast<BtifAvrcpAudioTrack*>(handle);
  if (trackHolder != NULL) {
    const float clampedGain = std::clamp(gain, kMinTrackGain, kMaxTrackGain);
    if (clampedGain != gain) {
      LOG_WARN("Out of bounds gain set. Clamping the gain from :%f to %f", gain,
               clampedGain);
    }
    trackHolder->gain = clampedGain;
    LOG_INFO("Avrcp audio track gain is set to %f", trackHolder->gain);
  }
}

constexpr float kScaleQ15ToFloat = 1.0f / 32768.0f;
constexpr float kScaleQ23ToFloat = 1.0f / 8388608.0f;
constexpr float kScaleQ31ToFloat = 1.0f / 2147483648.0f;

static size_t sampleSizeFor(BtifAvrcpAudioTrack* trackHolder) {
  return trackHolder->bitsPerSample / 8;
}

static size_t transcodeQ15ToFloat(uint8_t* buffer, size_t length,
                                  BtifAvrcpAudioTrack* trackHolder) {
  size_t sampleSize = sampleSizeFor(trackHolder);
  size_t i = 0;
<<<<<<< HEAD
  const float scaledGain = trackHolder->gain * kScaleQ15ToFloat;
  for (; i <= length / sampleSize; i++) {
    trackHolder->buffer[i] = ((int16_t*)buffer)[i] * scaledGain;
=======
  for (; i < std::min(trackHolder->bufferLength, length / sampleSize); i++) {
    trackHolder->buffer[i] = ((int16_t*)buffer)[i] * kScaleQ15ToFloat;
>>>>>>> 52d169b1
  }
  return i * sampleSize;
}

static size_t transcodeQ23ToFloat(uint8_t* buffer, size_t length,
                                  BtifAvrcpAudioTrack* trackHolder) {
  size_t sampleSize = sampleSizeFor(trackHolder);
  size_t i = 0;
<<<<<<< HEAD
  const float scaledGain = trackHolder->gain * kScaleQ23ToFloat;
  for (; i <= length / sampleSize; i++) {
=======
  for (; i < std::min(trackHolder->bufferLength, length / sampleSize); i++) {
>>>>>>> 52d169b1
    size_t offset = i * sampleSize;
    int32_t sample = *((int32_t*)(buffer + offset - 1)) & 0x00FFFFFF;
    trackHolder->buffer[i] = sample * scaledGain;
  }
  return i * sampleSize;
}

static size_t transcodeQ31ToFloat(uint8_t* buffer, size_t length,
                                  BtifAvrcpAudioTrack* trackHolder) {
  size_t sampleSize = sampleSizeFor(trackHolder);
  size_t i = 0;
<<<<<<< HEAD
  const float scaledGain = trackHolder->gain * kScaleQ31ToFloat;
  for (; i <= length / sampleSize; i++) {
    trackHolder->buffer[i] = ((int32_t*)buffer)[i] * scaledGain;
=======
  for (; i < std::min(trackHolder->bufferLength, length / sampleSize); i++) {
    trackHolder->buffer[i] = ((int32_t*)buffer)[i] * kScaleQ31ToFloat;
>>>>>>> 52d169b1
  }
  return i * sampleSize;
}

static size_t transcodeToPcmFloat(uint8_t* buffer, size_t length,
                                  BtifAvrcpAudioTrack* trackHolder) {
  switch (trackHolder->bitsPerSample) {
    case 16:
      return transcodeQ15ToFloat(buffer, length, trackHolder);
    case 24:
      return transcodeQ23ToFloat(buffer, length, trackHolder);
    case 32:
      return transcodeQ31ToFloat(buffer, length, trackHolder);
  }
  return -1;
}

constexpr int64_t kTimeoutNanos = 100 * 1000 * 1000;  // 100 ms

int BtifAvrcpAudioTrackWriteData(void* handle, void* audioBuffer,
                                 int bufferLength) {
  BtifAvrcpAudioTrack* trackHolder = static_cast<BtifAvrcpAudioTrack*>(handle);
  CHECK(trackHolder != NULL);
  CHECK(trackHolder->stream != NULL);
  aaudio_result_t retval = -1;
#if (DUMP_PCM_DATA == TRUE)
  if (outputPcmSampleFile) {
    fwrite((audioBuffer), 1, (size_t)bufferLength, outputPcmSampleFile);
  }
#endif

  size_t sampleSize = sampleSizeFor(trackHolder);
  int transcodedCount = 0;
  do {
    transcodedCount +=
        transcodeToPcmFloat(((uint8_t*)audioBuffer) + transcodedCount,
                            bufferLength - transcodedCount, trackHolder);

    retval = AAudioStream_write(
        trackHolder->stream, trackHolder->buffer,
        transcodedCount / (sampleSize * trackHolder->channelCount),
        kTimeoutNanos);
    LOG_VERBOSE("%s Track.cpp: btWriteData len = %d ret = %d", __func__,
                bufferLength, retval);
  } while (transcodedCount < bufferLength);

  return transcodedCount;
}<|MERGE_RESOLUTION|>--- conflicted
+++ resolved
@@ -170,28 +170,19 @@
                                   BtifAvrcpAudioTrack* trackHolder) {
   size_t sampleSize = sampleSizeFor(trackHolder);
   size_t i = 0;
-<<<<<<< HEAD
   const float scaledGain = trackHolder->gain * kScaleQ15ToFloat;
-  for (; i <= length / sampleSize; i++) {
+  for (; i < std::min(trackHolder->bufferLength, length / sampleSize); i++) {
     trackHolder->buffer[i] = ((int16_t*)buffer)[i] * scaledGain;
-=======
+  }
+  return i * sampleSize;
+}
+
+static size_t transcodeQ23ToFloat(uint8_t* buffer, size_t length,
+                                  BtifAvrcpAudioTrack* trackHolder) {
+  size_t sampleSize = sampleSizeFor(trackHolder);
+  size_t i = 0;
+  const float scaledGain = trackHolder->gain * kScaleQ23ToFloat;
   for (; i < std::min(trackHolder->bufferLength, length / sampleSize); i++) {
-    trackHolder->buffer[i] = ((int16_t*)buffer)[i] * kScaleQ15ToFloat;
->>>>>>> 52d169b1
-  }
-  return i * sampleSize;
-}
-
-static size_t transcodeQ23ToFloat(uint8_t* buffer, size_t length,
-                                  BtifAvrcpAudioTrack* trackHolder) {
-  size_t sampleSize = sampleSizeFor(trackHolder);
-  size_t i = 0;
-<<<<<<< HEAD
-  const float scaledGain = trackHolder->gain * kScaleQ23ToFloat;
-  for (; i <= length / sampleSize; i++) {
-=======
-  for (; i < std::min(trackHolder->bufferLength, length / sampleSize); i++) {
->>>>>>> 52d169b1
     size_t offset = i * sampleSize;
     int32_t sample = *((int32_t*)(buffer + offset - 1)) & 0x00FFFFFF;
     trackHolder->buffer[i] = sample * scaledGain;
@@ -203,14 +194,9 @@
                                   BtifAvrcpAudioTrack* trackHolder) {
   size_t sampleSize = sampleSizeFor(trackHolder);
   size_t i = 0;
-<<<<<<< HEAD
   const float scaledGain = trackHolder->gain * kScaleQ31ToFloat;
-  for (; i <= length / sampleSize; i++) {
+  for (; i < std::min(trackHolder->bufferLength, length / sampleSize); i++) {
     trackHolder->buffer[i] = ((int32_t*)buffer)[i] * scaledGain;
-=======
-  for (; i < std::min(trackHolder->bufferLength, length / sampleSize); i++) {
-    trackHolder->buffer[i] = ((int32_t*)buffer)[i] * kScaleQ31ToFloat;
->>>>>>> 52d169b1
   }
   return i * sampleSize;
 }
