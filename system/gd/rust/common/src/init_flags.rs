--- conflicted
+++ resolved
@@ -210,10 +210,7 @@
         bta_dm_clear_conn_id_on_client_close = true,
         btm_dm_flush_discovery_queue_on_search_cancel,
         clear_hidd_interrupt_cid_on_disconnect = true,
-<<<<<<< HEAD
-=======
         delay_hidh_cleanup_until_hidh_ready_start = true,
->>>>>>> 05334db8
         finite_att_timeout = true,
         gatt_robust_caching_client = true,
         gatt_robust_caching_server,
