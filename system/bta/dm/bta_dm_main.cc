--- conflicted
+++ resolved
@@ -121,14 +121,9 @@
           bta_dm_close_gatt_conn(message);
           break;
         default:
-<<<<<<< HEAD
-          LOG_INFO("Received unexpected event 0x%x in state %d", p_msg->event,
-                   bta_dm_search_get_state());
-=======
-          LOG_INFO("Received unexpected event %s[0x%x] in state %s",
-                   bta_dm_event_text(event).c_str(), event,
-                   bta_dm_state_text(bta_dm_search_get_state()).c_str());
->>>>>>> f013135d
+          LOG_INFO("Received unexpected event %s[0x%x] in state %s",
+                   bta_dm_event_text(event).c_str(), event,
+                   bta_dm_state_text(bta_dm_search_get_state()).c_str());
       }
       break;
     case BTA_DM_SEARCH_ACTIVE:
@@ -154,14 +149,9 @@
           bta_dm_search_cancel();
           break;
         default:
-<<<<<<< HEAD
-          LOG_INFO("Received unexpected event 0x%x in state %d", p_msg->event,
-                   bta_dm_search_get_state());
-=======
-          LOG_INFO("Received unexpected event %s[0x%x] in state %s",
-                   bta_dm_event_text(event).c_str(), event,
-                   bta_dm_state_text(bta_dm_search_get_state()).c_str());
->>>>>>> f013135d
+          LOG_INFO("Received unexpected event %s[0x%x] in state %s",
+                   bta_dm_event_text(event).c_str(), event,
+                   bta_dm_state_text(bta_dm_search_get_state()).c_str());
       }
       break;
     case BTA_DM_SEARCH_CANCELLING:
@@ -193,14 +183,9 @@
           }
           [[fallthrough]];
         default:
-<<<<<<< HEAD
-          LOG_INFO("Received unexpected event 0x%x in state %d", p_msg->event,
-                   bta_dm_search_get_state());
-=======
-          LOG_INFO("Received unexpected event %s[0x%x] in state %s",
-                   bta_dm_event_text(event).c_str(), event,
-                   bta_dm_state_text(bta_dm_search_get_state()).c_str());
->>>>>>> f013135d
+          LOG_INFO("Received unexpected event %s[0x%x] in state %s",
+                   bta_dm_event_text(event).c_str(), event,
+                   bta_dm_state_text(bta_dm_search_get_state()).c_str());
       }
       break;
     case BTA_DM_DISCOVER_ACTIVE:
@@ -236,14 +221,9 @@
           }
           [[fallthrough]];
         default:
-<<<<<<< HEAD
-          LOG_INFO("Received unexpected event 0x%x in state %d", p_msg->event,
-                   bta_dm_search_get_state());
-=======
-          LOG_INFO("Received unexpected event %s[0x%x] in state %s",
-                   bta_dm_event_text(event).c_str(), event,
-                   bta_dm_state_text(bta_dm_search_get_state()).c_str());
->>>>>>> f013135d
+          LOG_INFO("Received unexpected event %s[0x%x] in state %s",
+                   bta_dm_event_text(event).c_str(), event,
+                   bta_dm_state_text(bta_dm_search_get_state()).c_str());
       }
       break;
   }
