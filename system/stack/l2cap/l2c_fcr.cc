--- conflicted
+++ resolved
@@ -853,10 +853,7 @@
     }
 
     p_buf->len -= sizeof(sdu_length);
-<<<<<<< HEAD
-=======
     p_buf->offset += sizeof(sdu_length);
->>>>>>> 329ca47e
 
     if (sdu_length < p_buf->len) {
       L2CAP_TRACE_ERROR("%s: Invalid sdu_length: %d", __func__, sdu_length);
@@ -876,10 +873,6 @@
     p_data->len = 0;
     p_ccb->ble_sdu_length = sdu_length;
     L2CAP_TRACE_DEBUG("%s SDU Length = %d", __func__, sdu_length);
-<<<<<<< HEAD
-    p_buf->offset += sizeof(sdu_length);
-=======
->>>>>>> 329ca47e
     p_data->offset = 0;
 
   } else {
