--- conflicted
+++ resolved
@@ -27,6 +27,7 @@
 #include <base/strings/stringprintf.h>
 
 #include <cstdint>
+#include <deque>
 
 #include "bt_target.h"  // Must be first to define build configuration
 #include "osi/include/allocator.h"
@@ -948,89 +949,58 @@
 
 /*******************************************************************************
  *
- * Function         gatt_is_clcb_allocated
- *
- * Description      The function check clcb for conn_id is allocated or not
- *
- * Returns           True already allocated
- *
- ******************************************************************************/
-
-bool gatt_is_clcb_allocated(uint16_t conn_id) {
-  uint8_t i = 0;
-  uint8_t num_of_allocated = 0;
+ * Function         gatt_tcb_is_cid_busy
+ *
+ * Description      The function check if channel with given cid is busy
+ *
+ * Returns          True when busy
+ *
+ ******************************************************************************/
+
+bool gatt_tcb_is_cid_busy(tGATT_TCB& tcb, uint16_t cid) {
+  if (cid == tcb.att_lcid) return !tcb.cl_cmd_q.empty();
+
+  EattChannel* channel =
+      EattExtension::GetInstance()->FindEattChannelByCid(tcb.peer_bda, cid);
+  if (!channel) return false;
+
+  return !channel->cl_cmd_q_.empty();
+}
+/*******************************************************************************
+ *
+ * Function         gatt_clcb_alloc
+ *
+ * Description      The function allocates a GATT  connection link control block
+ *
+ * Returns          NULL if not found. Otherwise pointer to the connection link
+ *                  block.
+ *
+ ******************************************************************************/
+tGATT_CLCB* gatt_clcb_alloc(uint16_t conn_id) {
+  tGATT_CLCB clcb;
   tGATT_IF gatt_if = GATT_GET_GATT_IF(conn_id);
   uint8_t tcb_idx = GATT_GET_TCB_IDX(conn_id);
   tGATT_TCB* p_tcb = gatt_get_tcb_by_idx(tcb_idx);
   tGATT_REG* p_reg = gatt_get_regcb(gatt_if);
-  int possible_plcb = 1;
-
-  if (p_reg->eatt_support) possible_plcb += p_tcb->eatt;
-
-  /* With eatt number of active clcbs can me up to 1 + number of eatt channels
-   */
-  for (i = 0; i < GATT_CL_MAX_LCB; i++) {
-    if (gatt_cb.clcb[i].in_use && (gatt_cb.clcb[i].conn_id == conn_id)) {
-      if (++num_of_allocated == possible_plcb) return true;
-    }
-  }
-
-  return false;
-}
-
-/*******************************************************************************
- *
- * Function         gatt_tcb_is_cid_busy
- *
- * Description      The function check if channel with given cid is busy
- *
- * Returns          True when busy
- *
- ******************************************************************************/
-
-bool gatt_tcb_is_cid_busy(tGATT_TCB& tcb, uint16_t cid) {
-  if (cid == tcb.att_lcid) return !tcb.cl_cmd_q.empty();
-
-  EattChannel* channel =
-      EattExtension::GetInstance()->FindEattChannelByCid(tcb.peer_bda, cid);
-  if (!channel) return false;
-
-  return !channel->cl_cmd_q_.empty();
-}
-/*******************************************************************************
- *
- * Function         gatt_clcb_alloc
- *
- * Description      The function allocates a GATT  connection link control block
- *
- * Returns          NULL if not found. Otherwise pointer to the connection link
- *                  block.
- *
- ******************************************************************************/
-tGATT_CLCB* gatt_clcb_alloc(uint16_t conn_id) {
-  uint8_t i = 0;
-  tGATT_CLCB* p_clcb = NULL;
-  tGATT_IF gatt_if = GATT_GET_GATT_IF(conn_id);
-  uint8_t tcb_idx = GATT_GET_TCB_IDX(conn_id);
-  tGATT_TCB* p_tcb = gatt_get_tcb_by_idx(tcb_idx);
-  tGATT_REG* p_reg = gatt_get_regcb(gatt_if);
-
-  for (i = 0; i < GATT_CL_MAX_LCB; i++) {
-    if (!gatt_cb.clcb[i].in_use) {
-      p_clcb = &gatt_cb.clcb[i];
-
-      p_clcb->in_use = true;
-      p_clcb->conn_id = conn_id;
-      p_clcb->p_reg = p_reg;
-      p_clcb->p_tcb = p_tcb;
-
-      /* Use eatt only when clients wants that */
-      p_clcb->cid = gatt_tcb_get_att_cid(*p_tcb, p_reg->eatt_support);
-
-      break;
-    }
-  }
-
+
+  clcb.conn_id = conn_id;
+  clcb.p_reg = p_reg;
+  clcb.p_tcb = p_tcb;
+  /* Use eatt only when clients wants that */
+  clcb.cid = gatt_tcb_get_att_cid(*p_tcb, p_reg->eatt_support);
+
+  gatt_cb.clcb_queue.emplace_back(clcb);
+  auto p_clcb = &(gatt_cb.clcb_queue.back());
+
+  if (gatt_cb.clcb_queue.size() > GATT_CL_MAX_LCB) {
+    /* GATT_CL_MAX_LCB is here from the historical reasons. We believe this
+     * limitation is not needed. In addition, number of clcb should not be
+     * bigger than that and also if it is bigger, we  believe it should not
+     * cause the problem. This WARN is just to monitor number of CLCB and will
+     * help in debugging in case we are wrong */
+    LOG_WARN("Number of CLCB: %zu > %d", gatt_cb.clcb_queue.size(),
+             GATT_CL_MAX_LCB);
+  }
   return p_clcb;
 }
 
@@ -1166,12 +1136,62 @@
  *
  ******************************************************************************/
 void gatt_clcb_dealloc(tGATT_CLCB* p_clcb) {
-  if (p_clcb && p_clcb->in_use) {
+  if (p_clcb) {
     alarm_free(p_clcb->gatt_rsp_timer_ent);
-    memset(p_clcb, 0, sizeof(tGATT_CLCB));
-  }
-}
-
+    for (auto clcb_it = gatt_cb.clcb_queue.begin();
+         clcb_it != gatt_cb.clcb_queue.end(); clcb_it++) {
+      if (&(*clcb_it) == p_clcb) {
+        gatt_cb.clcb_queue.erase(clcb_it);
+        return;
+      }
+    }
+  }
+}
+
+/*******************************************************************************
+ *
+ * Function         gatt_clcb_invalidate
+ *
+ * Description      The function invalidates already scheduled p_clcb.
+ *
+ * Returns         None
+ *
+ ******************************************************************************/
+void gatt_clcb_invalidate(tGATT_TCB* p_tcb, const tGATT_CLCB* p_clcb) {
+  std::deque<tGATT_CMD_Q>* cl_cmd_q_p;
+  uint16_t cid = p_clcb->cid;
+
+  if (cid == p_tcb->att_lcid) {
+    cl_cmd_q_p = &p_tcb->cl_cmd_q;
+  } else {
+    EattChannel* channel = EattExtension::GetInstance()->FindEattChannelByCid(
+        p_tcb->peer_bda, cid);
+    if (channel == nullptr) {
+      return;
+    }
+    cl_cmd_q_p = &channel->cl_cmd_q_;
+  }
+
+  if (cl_cmd_q_p->empty()) {
+    return;
+  }
+
+  auto iter = std::find_if(cl_cmd_q_p->begin(), cl_cmd_q_p->end(),
+                           [p_clcb](auto& el) { return el.p_clcb == p_clcb; });
+
+  if (iter == cl_cmd_q_p->end()) {
+    return;
+  }
+
+  if (iter->to_send) {
+    /* If command was not send, just remove the entire element */
+    cl_cmd_q_p->erase(iter);
+  } else {
+    /* If command has been sent, just invalidate p_clcb pointer for proper
+     * response handling */
+    iter->p_clcb = NULL;
+  }
+}
 /*******************************************************************************
  *
  * Function         gatt_find_tcb_by_cid
@@ -1208,10 +1228,10 @@
  *
  ******************************************************************************/
 uint8_t gatt_num_clcb_by_bd_addr(const RawAddress& bda) {
-  uint8_t i, num = 0;
-
-  for (i = 0; i < GATT_CL_MAX_LCB; i++) {
-    if (gatt_cb.clcb[i].in_use && gatt_cb.clcb[i].p_tcb->peer_bda == bda) num++;
+  uint8_t num = 0;
+
+  for (auto const& clcb : gatt_cb.clcb_queue) {
+    if (clcb.p_tcb->peer_bda == bda) num++;
   }
   return num;
 }
@@ -1449,18 +1469,18 @@
   cmd.cid = p_clcb->cid;
 
   if (p_clcb->cid == tcb.att_lcid) {
-    tcb.cl_cmd_q.push(cmd);
+    tcb.cl_cmd_q.push_back(cmd);
   } else {
     EattChannel* channel =
         EattExtension::GetInstance()->FindEattChannelByCid(tcb.peer_bda, cmd.cid);
     CHECK(channel);
-    channel->cl_cmd_q_.push(cmd);
+    channel->cl_cmd_q_.push_back(cmd);
   }
 }
 
 /** dequeue the command in the client CCB command queue */
 tGATT_CLCB* gatt_cmd_dequeue(tGATT_TCB& tcb, uint16_t cid, uint8_t* p_op_code) {
-  std::queue<tGATT_CMD_Q>* cl_cmd_q_p;
+  std::deque<tGATT_CMD_Q>* cl_cmd_q_p;
 
   if (cid == tcb.att_lcid) {
     cl_cmd_q_p = &tcb.cl_cmd_q;
@@ -1476,8 +1496,16 @@
   tGATT_CMD_Q cmd = cl_cmd_q_p->front();
   tGATT_CLCB* p_clcb = cmd.p_clcb;
   *p_op_code = cmd.op_code;
-  p_clcb->cid = cid;
-  cl_cmd_q_p->pop();
+
+  /* Note: If GATT client deregistered while the ATT request was on the way to
+   * peer, device p_clcb will be null.
+   */
+  if (p_clcb && p_clcb->cid != cid) {
+    LOG_WARN(" CID does not match (%d!=%d), conn_id=0x%04x", p_clcb->cid, cid,
+             p_clcb->conn_id);
+  }
+
+  cl_cmd_q_p->pop_front();
 
   return p_clcb;
 }
@@ -1496,6 +1524,18 @@
   return attp_send_cl_msg(tcb, p_clcb, op_code, &msg);
 }
 
+/*******************************************************************************
+ *
+ * Function         gatt_is_outstanding_msg_in_att_send_queue
+ *
+ * Description      checks if there is message on the ATT fixed channel to send
+ *
+ * Returns          true: on success; false otherwise
+ *
+ ******************************************************************************/
+bool gatt_is_outstanding_msg_in_att_send_queue(const tGATT_TCB& tcb) {
+  return (!tcb.cl_cmd_q.empty() && (tcb.cl_cmd_q.front()).to_send);
+}
 /*******************************************************************************
  *
  * Function         gatt_end_operation
@@ -1589,28 +1629,27 @@
   /* Notify EATT about disconnection. */
   EattExtension::GetInstance()->Disconnect(p_tcb->peer_bda);
 
-<<<<<<< HEAD
-  for (uint8_t i = 0; i < GATT_CL_MAX_LCB; i++) {
-    tGATT_CLCB* p_clcb = &gatt_cb.clcb[i];
-    if (!p_clcb->in_use || p_clcb->p_tcb != p_tcb) continue;
-=======
   for (auto clcb_it = gatt_cb.clcb_queue.begin();
        clcb_it != gatt_cb.clcb_queue.end();) {
     if (clcb_it->p_tcb != p_tcb) {
       ++clcb_it;
       continue;
     }
->>>>>>> 28488b8c
-
-    gatt_stop_rsp_timer(p_clcb);
-    VLOG(1) << "found p_clcb conn_id=" << +p_clcb->conn_id;
-    if (p_clcb->operation == GATTC_OPTYPE_NONE) {
-      gatt_clcb_dealloc(p_clcb);
+
+    gatt_stop_rsp_timer(&(*clcb_it));
+    VLOG(1) << "found p_clcb conn_id=" << +clcb_it->conn_id;
+    if (clcb_it->operation == GATTC_OPTYPE_NONE) {
+      clcb_it = gatt_cb.clcb_queue.erase(clcb_it);
       continue;
     }
 
+    tGATT_CLCB* p_clcb = &(*clcb_it);
+    ++clcb_it;
     gatt_end_operation(p_clcb, GATT_ERROR, NULL);
   }
+
+  /* Remove the outstanding ATT commnads if any */
+  p_tcb->cl_cmd_q.clear();
 
   alarm_free(p_tcb->ind_ack_timer);
   p_tcb->ind_ack_timer = NULL;
