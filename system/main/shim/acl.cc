/*
 * Copyright 2020 The Android Open Source Project
 *
 * Licensed under the Apache License, Version 2.0 (the "License");
 * you may not use this file except in compliance with the License.
 * You may obtain a copy of the License at
 *
 *      http://www.apache.org/licenses/LICENSE-2.0
 *
 * Unless required by applicable law or agreed to in writing, software
 * distributed under the License is distributed on an "AS IS" BASIS,
 * WITHOUT WARRANTIES OR CONDITIONS OF ANY KIND, either express or implied.
 * See the License for the specific language governing permissions and
 * limitations under the License.
 */

#include "main/shim/acl.h"

#include <base/location.h>
#include <base/strings/stringprintf.h>
#include <time.h>

#include <chrono>
#include <cstdint>
#include <functional>
#include <future>
#include <map>
#include <memory>
#include <optional>
#include <string>
#include <unordered_set>

#include "btif/include/btif_hh.h"
#include "common/interfaces/ILoggable.h"
#include "device/include/controller.h"
#include "gd/common/bidi_queue.h"
#include "gd/common/bind.h"
#include "gd/common/init_flags.h"
#include "gd/common/strings.h"
#include "gd/common/sync_map_count.h"
#include "gd/hci/acl_manager.h"
#include "gd/hci/acl_manager/acl_connection.h"
#include "gd/hci/acl_manager/classic_acl_connection.h"
#include "gd/hci/acl_manager/connection_management_callbacks.h"
#include "gd/hci/acl_manager/le_acl_connection.h"
#include "gd/hci/acl_manager/le_connection_management_callbacks.h"
#include "gd/hci/acl_manager/le_impl.h"
#include "gd/hci/address.h"
#include "gd/hci/address_with_type.h"
#include "gd/hci/class_of_device.h"
#include "gd/hci/controller.h"
#include "gd/os/handler.h"
#include "gd/os/queue.h"
#include "main/shim/btm.h"
#include "main/shim/dumpsys.h"
#include "main/shim/entry.h"
#include "main/shim/helpers.h"
#include "main/shim/stack.h"
#include "osi/include/allocator.h"
#include "stack/acl/acl.h"
#include "stack/btm/btm_int_types.h"
#include "stack/include/acl_hci_link_interface.h"
#include "stack/include/ble_acl_interface.h"
#include "stack/include/bt_hdr.h"
#include "stack/include/btm_api.h"
#include "stack/include/btm_status.h"
#include "stack/include/gatt_api.h"
#include "stack/include/pan_api.h"
#include "stack/include/sec_hci_link_interface.h"
#include "stack/l2cap/l2c_int.h"
#include "types/ble_address_with_type.h"
#include "types/raw_address.h"

extern tBTM_CB btm_cb;

bt_status_t do_in_main_thread(const base::Location& from_here,
                              base::OnceClosure task);

using namespace bluetooth;

class ConnectAddressWithType : public bluetooth::common::IRedactableLoggable {
 public:
  explicit ConnectAddressWithType(hci::AddressWithType address_with_type)
      : address_(address_with_type.GetAddress()),
        type_(address_with_type.ToFilterAcceptListAddressType()) {}

  // TODO: remove this method
  std::string const ToString() const {
    std::stringstream ss;
    ss << address_.ToString() << "[" << FilterAcceptListAddressTypeText(type_)
       << "]";
    return ss.str();
  }

  std::string ToStringForLogging() const override {
    return ToString();
  }
  std::string ToRedactedStringForLogging() const override {
    std::stringstream ss;
    ss << address_.ToRedactedStringForLogging() << "["
       << FilterAcceptListAddressTypeText(type_) << "]";
    return ss.str();
  }
  bool operator==(const ConnectAddressWithType& rhs) const {
    return address_ == rhs.address_ && type_ == rhs.type_;
  }

 private:
  friend std::hash<ConnectAddressWithType>;
  hci::Address address_;
  hci::FilterAcceptListAddressType type_;
};

namespace std {
template <>
struct hash<ConnectAddressWithType> {
  std::size_t operator()(const ConnectAddressWithType& val) const {
    static_assert(sizeof(uint64_t) >=
                  (bluetooth::hci::Address::kLength +
                   sizeof(bluetooth::hci::FilterAcceptListAddressType)));
    uint64_t int_addr = 0;
    memcpy(reinterpret_cast<uint8_t*>(&int_addr), val.address_.data(),
           bluetooth::hci::Address::kLength);
    memcpy(reinterpret_cast<uint8_t*>(&int_addr) +
               bluetooth::hci::Address::kLength,
           &val.type_, sizeof(bluetooth::hci::FilterAcceptListAddressType));
    return std::hash<uint64_t>{}(int_addr);
  }
};
}  // namespace std

namespace {

constexpr uint32_t kRunicBjarkan = 0x0016D2;
constexpr uint32_t kRunicHagall = 0x0016BC;

using HciHandle = uint16_t;
using PageNumber = uint8_t;

using CreationTime = std::chrono::time_point<std::chrono::system_clock>;
using TeardownTime = std::chrono::time_point<std::chrono::system_clock>;

constexpr char kBtmLogTag[] = "ACL";

using SendDataUpwards = void (*const)(BT_HDR*);
using OnDisconnect = std::function<void(HciHandle, hci::ErrorCode reason)>;

constexpr char kConnectionDescriptorTimeFormat[] = "%Y-%m-%d %H:%M:%S";

constexpr unsigned MillisPerSecond = 1000;
std::string EpochMillisToString(long long time_ms) {
  time_t time_sec = time_ms / MillisPerSecond;
  struct tm tm;
  localtime_r(&time_sec, &tm);
  std::string s = common::StringFormatTime(kConnectionDescriptorTimeFormat, tm);
  return base::StringPrintf(
      "%s.%03u", s.c_str(),
      static_cast<unsigned int>(time_ms % MillisPerSecond));
}

inline bool IsRpa(const hci::AddressWithType address_with_type) {
  return address_with_type.GetAddressType() ==
             hci::AddressType::RANDOM_DEVICE_ADDRESS &&
         ((address_with_type.GetAddress().address.data()[5] & 0xc0) == 0x40);
}

class ShadowAcceptlist {
 public:
  ShadowAcceptlist(uint8_t max_acceptlist_size)
      : max_acceptlist_size_(max_acceptlist_size) {}

  bool Add(const hci::AddressWithType& address_with_type) {
    if (acceptlist_set_.size() == max_acceptlist_size_) {
      LOG_ERROR("Acceptlist is full size:%zu", acceptlist_set_.size());
      return false;
    }
    if (!acceptlist_set_.insert(ConnectAddressWithType(address_with_type))
             .second) {
      LOG_WARN("Attempted to add duplicate le address to acceptlist:%s",
               ADDRESS_TO_LOGGABLE_CSTR(address_with_type));
    }
    return true;
  }

  bool Remove(const hci::AddressWithType& address_with_type) {
    auto iter = acceptlist_set_.find(ConnectAddressWithType(address_with_type));
    if (iter == acceptlist_set_.end()) {
      LOG_WARN("Unknown device being removed from acceptlist:%s",
               ADDRESS_TO_LOGGABLE_CSTR(address_with_type));
      return false;
    }
    acceptlist_set_.erase(ConnectAddressWithType(*iter));
    return true;
  }

  std::unordered_set<ConnectAddressWithType> GetCopy() const {
    return acceptlist_set_;
  }

  bool IsFull() const {
    return acceptlist_set_.size() == static_cast<size_t>(max_acceptlist_size_);
  }

  void Clear() { acceptlist_set_.clear(); }

  uint8_t GetMaxSize() const { return max_acceptlist_size_; }

 private:
  uint8_t max_acceptlist_size_{0};
  std::unordered_set<ConnectAddressWithType> acceptlist_set_;
};

class ShadowAddressResolutionList {
 public:
  ShadowAddressResolutionList(uint8_t max_address_resolution_size)
      : max_address_resolution_size_(max_address_resolution_size) {}

  bool Add(const hci::AddressWithType& address_with_type) {
    if (address_resolution_set_.size() == max_address_resolution_size_) {
      LOG_ERROR("Address Resolution is full size:%zu",
                address_resolution_set_.size());
      return false;
    }
    if (!address_resolution_set_.insert(address_with_type).second) {
      LOG_WARN("Attempted to add duplicate le address to address_resolution:%s",
               ADDRESS_TO_LOGGABLE_CSTR(address_with_type));
    }
    return true;
  }

  bool Remove(const hci::AddressWithType& address_with_type) {
    auto iter = address_resolution_set_.find(address_with_type);
    if (iter == address_resolution_set_.end()) {
      LOG_WARN("Unknown device being removed from address_resolution:%s",
               ADDRESS_TO_LOGGABLE_CSTR(address_with_type));
      return false;
    }
    address_resolution_set_.erase(iter);
    return true;
  }

  std::unordered_set<hci::AddressWithType> GetCopy() const {
    return address_resolution_set_;
  }

  bool IsFull() const {
    return address_resolution_set_.size() ==
           static_cast<size_t>(max_address_resolution_size_);
  }

  size_t Size() const { return address_resolution_set_.size(); }

  void Clear() { address_resolution_set_.clear(); }

  uint8_t GetMaxSize() const { return max_address_resolution_size_; }

 private:
  uint8_t max_address_resolution_size_{0};
  std::unordered_set<hci::AddressWithType> address_resolution_set_;
};

struct ConnectionDescriptor {
  CreationTime creation_time_;
  TeardownTime teardown_time_;
  uint16_t handle_;
  bool is_locally_initiated_;
  hci::ErrorCode disconnect_reason_;
  ConnectionDescriptor(CreationTime creation_time, TeardownTime teardown_time,
                       uint16_t handle, bool is_locally_initiated,
                       hci::ErrorCode disconnect_reason)
      : creation_time_(creation_time),
        teardown_time_(teardown_time),
        handle_(handle),
        is_locally_initiated_(is_locally_initiated),
        disconnect_reason_(disconnect_reason) {}
  virtual std::string GetPrivateRemoteAddress() const = 0;
  virtual ~ConnectionDescriptor() {}
  std::string ToString() const {
    return base::StringPrintf(
        "peer:%s handle:0x%04x is_locally_initiated:%s"
        " creation_time:%s teardown_time:%s disconnect_reason:%s",
        GetPrivateRemoteAddress().c_str(), handle_,
        logbool(is_locally_initiated_).c_str(),
        common::StringFormatTimeWithMilliseconds(
            kConnectionDescriptorTimeFormat, creation_time_)
            .c_str(),
        common::StringFormatTimeWithMilliseconds(
            kConnectionDescriptorTimeFormat, teardown_time_)
            .c_str(),
        hci::ErrorCodeText(disconnect_reason_).c_str());
  }
};

struct ClassicConnectionDescriptor : public ConnectionDescriptor {
  const hci::Address remote_address_;
  ClassicConnectionDescriptor(const hci::Address& remote_address,
                              CreationTime creation_time,
                              TeardownTime teardown_time, uint16_t handle,
                              bool is_locally_initiated,
                              hci::ErrorCode disconnect_reason)
      : ConnectionDescriptor(creation_time, teardown_time, handle,
                             is_locally_initiated, disconnect_reason),
        remote_address_(remote_address) {}
  virtual std::string GetPrivateRemoteAddress() const {
    return ADDRESS_TO_LOGGABLE_CSTR(remote_address_);
  }
};

struct LeConnectionDescriptor : public ConnectionDescriptor {
  const hci::AddressWithType remote_address_with_type_;
  LeConnectionDescriptor(hci::AddressWithType& remote_address_with_type,
                         CreationTime creation_time, TeardownTime teardown_time,
                         uint16_t handle, bool is_locally_initiated,
                         hci::ErrorCode disconnect_reason)
      : ConnectionDescriptor(creation_time, teardown_time, handle,
                             is_locally_initiated, disconnect_reason),
        remote_address_with_type_(remote_address_with_type) {}
  std::string GetPrivateRemoteAddress() const {
    return ADDRESS_TO_LOGGABLE_CSTR(remote_address_with_type_);
  }
};

template <typename T>
class FixedQueue {
 public:
  explicit FixedQueue(size_t max_size) : max_size_(max_size) {}
  void Push(T element) {
    if (queue_.size() == max_size_) {
      queue_.pop_front();
    }
    queue_.push_back(std::move(element));
  }

  std::vector<std::string> ReadElementsAsString() const {
    std::vector<std::string> vector;
    for (auto& entry : queue_) {
      vector.push_back(entry->ToString());
    }
    return vector;
  }

 private:
  size_t max_size_{1};
  std::deque<T> queue_;
};

constexpr size_t kConnectionHistorySize = 40;

inline uint8_t LowByte(uint16_t val) { return val & 0xff; }
inline uint8_t HighByte(uint16_t val) { return val >> 8; }

void ValidateAclInterface(const shim::legacy::acl_interface_t& acl_interface) {
  ASSERT_LOG(acl_interface.on_send_data_upwards != nullptr,
             "Must provide to receive data on acl links");
  ASSERT_LOG(acl_interface.on_packets_completed != nullptr,
             "Must provide to receive completed packet indication");

  ASSERT_LOG(acl_interface.connection.classic.on_connected != nullptr,
             "Must provide to respond to successful classic connections");
  ASSERT_LOG(acl_interface.connection.classic.on_failed != nullptr,
             "Must provide to respond when classic connection attempts fail");
  ASSERT_LOG(
      acl_interface.connection.classic.on_disconnected != nullptr,
      "Must provide to respond when active classic connection disconnects");

  ASSERT_LOG(acl_interface.connection.le.on_connected != nullptr,
             "Must provide to respond to successful le connections");
  ASSERT_LOG(acl_interface.connection.le.on_failed != nullptr,
             "Must provide to respond when le connection attempts fail");
  ASSERT_LOG(acl_interface.connection.le.on_disconnected != nullptr,
             "Must provide to respond when active le connection disconnects");
}

}  // namespace

#define TRY_POSTING_ON_MAIN(cb, ...)                               \
  do {                                                             \
    if (cb == nullptr) {                                           \
      LOG_WARN("Dropping ACL event with no callback");             \
    } else {                                                       \
      do_in_main_thread(FROM_HERE, base::Bind(cb, ##__VA_ARGS__)); \
    }                                                              \
  } while (0)

constexpr HciHandle kInvalidHciHandle = 0xffff;

class ShimAclConnection {
 public:
  ShimAclConnection(const HciHandle handle, SendDataUpwards send_data_upwards,
                    os::Handler* handler,
                    hci::acl_manager::AclConnection::QueueUpEnd* queue_up_end,
                    CreationTime creation_time)
      : handle_(handle),
        handler_(handler),
        send_data_upwards_(send_data_upwards),
        queue_up_end_(queue_up_end),
        creation_time_(creation_time) {
    queue_up_end_->RegisterDequeue(
        handler_, common::Bind(&ShimAclConnection::data_ready_callback,
                               common::Unretained(this)));
  }

  virtual ~ShimAclConnection() {
    if (!queue_.empty())
      LOG_ERROR(
          "ACL cleaned up with non-empty queue handle:0x%04x stranded_pkts:%zu",
          handle_, queue_.size());
    ASSERT_LOG(is_disconnected_,
               "Shim Acl was not properly disconnected handle:0x%04x", handle_);
  }

  void EnqueuePacket(std::unique_ptr<packet::RawBuilder> packet) {
    // TODO Handle queue size exceeds some threshold
    queue_.push(std::move(packet));
    RegisterEnqueue();
  }

  std::unique_ptr<packet::BasePacketBuilder> handle_enqueue() {
    auto packet = std::move(queue_.front());
    queue_.pop();
    if (queue_.empty()) {
      UnregisterEnqueue();
    }
    return packet;
  }

  void data_ready_callback() {
    auto packet = queue_up_end_->TryDequeue();
    uint16_t length = packet->size();
    std::vector<uint8_t> preamble;
    preamble.push_back(LowByte(handle_));
    preamble.push_back(HighByte(handle_));
    preamble.push_back(LowByte(length));
    preamble.push_back(HighByte(length));
    BT_HDR* p_buf = MakeLegacyBtHdrPacket(std::move(packet), preamble);
    ASSERT_LOG(p_buf != nullptr,
               "Unable to allocate BT_HDR legacy packet handle:%04x", handle_);
    if (send_data_upwards_ == nullptr) {
      LOG_WARN("Dropping ACL data with no callback");
      osi_free(p_buf);
    } else if (do_in_main_thread(FROM_HERE,
                                 base::Bind(send_data_upwards_, p_buf)) !=
               BT_STATUS_SUCCESS) {
      osi_free(p_buf);
    }
  }

  virtual void InitiateDisconnect(hci::DisconnectReason reason) = 0;
  virtual bool IsLocallyInitiated() const = 0;

  CreationTime GetCreationTime() const { return creation_time_; }
  uint16_t Handle() const { return handle_; }

  void Shutdown() {
    Disconnect();
    LOG_INFO("Shutdown and disconnect ACL connection handle:0x%04x", handle_);
  }

 protected:
  const uint16_t handle_{kInvalidHciHandle};
  os::Handler* handler_;

  void UnregisterEnqueue() {
    if (!is_enqueue_registered_) return;
    is_enqueue_registered_ = false;
    queue_up_end_->UnregisterEnqueue();
  }

  void Disconnect() {
    if (is_disconnected_) {
      LOG_ERROR(
          "Cannot disconnect ACL multiple times handle:%04x creation_time:%s",
          handle_,
          common::StringFormatTimeWithMilliseconds(
              kConnectionDescriptorTimeFormat, creation_time_)
              .c_str());
      return;
    }
    is_disconnected_ = true;
    UnregisterEnqueue();
    queue_up_end_->UnregisterDequeue();
    if (!queue_.empty())
      LOG_WARN(
          "ACL disconnect with non-empty queue handle:%04x stranded_pkts::%zu",
          handle_, queue_.size());
  }

  virtual void ReadRemoteControllerInformation() = 0;

 private:
  SendDataUpwards send_data_upwards_;
  hci::acl_manager::AclConnection::QueueUpEnd* queue_up_end_;

  std::queue<std::unique_ptr<packet::RawBuilder>> queue_;
  bool is_enqueue_registered_{false};
  bool is_disconnected_{false};
  CreationTime creation_time_;

  void RegisterEnqueue() {
    ASSERT_LOG(!is_disconnected_,
               "Unable to send data over disconnected channel handle:%04x",
               handle_);
    if (is_enqueue_registered_) return;
    is_enqueue_registered_ = true;
    queue_up_end_->RegisterEnqueue(
        handler_, common::Bind(&ShimAclConnection::handle_enqueue,
                               common::Unretained(this)));
  }

  virtual void RegisterCallbacks() = 0;
};

class ClassicShimAclConnection
    : public ShimAclConnection,
      public hci::acl_manager::ConnectionManagementCallbacks {
 public:
  ClassicShimAclConnection(
      SendDataUpwards send_data_upwards, OnDisconnect on_disconnect,
      const shim::legacy::acl_classic_link_interface_t& interface,
      os::Handler* handler,
      std::unique_ptr<hci::acl_manager::ClassicAclConnection> connection,
      CreationTime creation_time)
      : ShimAclConnection(connection->GetHandle(), send_data_upwards, handler,
                          connection->GetAclQueueEnd(), creation_time),
        on_disconnect_(on_disconnect),
        interface_(interface),
        connection_(std::move(connection)) {}

  void RegisterCallbacks() override {
    connection_->RegisterCallbacks(this, handler_);
  }

  void ReadRemoteControllerInformation() override {
    connection_->ReadRemoteVersionInformation();
    connection_->ReadRemoteSupportedFeatures();
  }

  void OnConnectionPacketTypeChanged(uint16_t packet_type) override {
    TRY_POSTING_ON_MAIN(interface_.on_packet_type_changed, packet_type);
  }

  void OnAuthenticationComplete(hci::ErrorCode hci_status) override {
    TRY_POSTING_ON_MAIN(interface_.on_authentication_complete, handle_,
                        ToLegacyHciErrorCode(hci_status));
  }

  void OnEncryptionChange(hci::EncryptionEnabled enabled) override {
    bool is_enabled = (enabled == hci::EncryptionEnabled::ON ||
                       enabled == hci::EncryptionEnabled::BR_EDR_AES_CCM);
    TRY_POSTING_ON_MAIN(interface_.on_encryption_change, is_enabled);
  }

  void OnChangeConnectionLinkKeyComplete() override {
    TRY_POSTING_ON_MAIN(interface_.on_change_connection_link_key_complete);
  }

  void OnReadClockOffsetComplete(uint16_t clock_offset) override {
    LOG_INFO("UNIMPLEMENTED");
  }

  void OnModeChange(hci::ErrorCode status, hci::Mode current_mode,
                    uint16_t interval) override {
    TRY_POSTING_ON_MAIN(interface_.on_mode_change, ToLegacyHciErrorCode(status),
                        handle_, ToLegacyHciMode(current_mode), interval);
  }

  void OnSniffSubrating(hci::ErrorCode hci_status,
                        uint16_t maximum_transmit_latency,
                        uint16_t maximum_receive_latency,
                        uint16_t minimum_remote_timeout,
                        uint16_t minimum_local_timeout) {
    TRY_POSTING_ON_MAIN(interface_.on_sniff_subrating,
                        ToLegacyHciErrorCode(hci_status), handle_,
                        maximum_transmit_latency, maximum_receive_latency,
                        minimum_remote_timeout, minimum_local_timeout);
  }

  void OnQosSetupComplete(hci::ServiceType service_type, uint32_t token_rate,
                          uint32_t peak_bandwidth, uint32_t latency,
                          uint32_t delay_variation) override {
    LOG_INFO("UNIMPLEMENTED");
  }

  void OnFlowSpecificationComplete(hci::FlowDirection flow_direction,
                                   hci::ServiceType service_type,
                                   uint32_t token_rate,
                                   uint32_t token_bucket_size,
                                   uint32_t peak_bandwidth,
                                   uint32_t access_latency) override {
    LOG_INFO("UNIMPLEMENTED");
  }

  void OnFlushOccurred() override { LOG_INFO("UNIMPLEMENTED"); }

  void OnRoleDiscoveryComplete(hci::Role current_role) override {
    LOG_INFO("UNIMPLEMENTED");
  }

  void OnReadLinkPolicySettingsComplete(
      uint16_t link_policy_settings) override {
    LOG_INFO("UNIMPLEMENTED");
  }

  void OnReadAutomaticFlushTimeoutComplete(uint16_t flush_timeout) override {
    LOG_INFO("UNIMPLEMENTED");
  }

  void OnReadTransmitPowerLevelComplete(uint8_t transmit_power_level) override {
    LOG_INFO("UNIMPLEMENTED");
  }

  void OnReadLinkSupervisionTimeoutComplete(
      uint16_t link_supervision_timeout) override {
    LOG_INFO("UNIMPLEMENTED");
  }

  void OnReadFailedContactCounterComplete(
      uint16_t failed_contact_counter) override {
    LOG_INFO("UNIMPLEMENTED");
  }

  void OnReadLinkQualityComplete(uint8_t link_quality) override {
    LOG_INFO("UNIMPLEMENTED");
  }

  void OnReadAfhChannelMapComplete(
      hci::AfhMode afh_mode, std::array<uint8_t, 10> afh_channel_map) override {
    LOG_INFO("UNIMPLEMENTED");
  }

  void OnReadRssiComplete(uint8_t rssi) override { LOG_INFO("UNIMPLEMENTED"); }

  void OnReadClockComplete(uint32_t clock, uint16_t accuracy) override {
    LOG_INFO("UNIMPLEMENTED");
  }

  void OnCentralLinkKeyComplete(hci::KeyFlag key_flag) override {
    LOG_INFO("%s UNIMPLEMENTED", __func__);
  }

  void OnRoleChange(hci::ErrorCode hci_status, hci::Role new_role) override {
    TRY_POSTING_ON_MAIN(
        interface_.on_role_change, ToLegacyHciErrorCode(hci_status),
        ToRawAddress(connection_->GetAddress()), ToLegacyRole(new_role));
    BTM_LogHistory(kBtmLogTag, ToRawAddress(connection_->GetAddress()),
                   "Role change",
                   base::StringPrintf("classic New_role:%s status:%s",
                                      hci::RoleText(new_role).c_str(),
                                      hci::ErrorCodeText(hci_status).c_str()));
  }

  void OnDisconnection(hci::ErrorCode reason) override {
    Disconnect();
    on_disconnect_(handle_, reason);
  }

  void OnReadRemoteVersionInformationComplete(hci::ErrorCode hci_status,
                                              uint8_t lmp_version,
                                              uint16_t manufacturer_name,
                                              uint16_t sub_version) override {
    TRY_POSTING_ON_MAIN(interface_.on_read_remote_version_information_complete,
                        ToLegacyHciErrorCode(hci_status), handle_, lmp_version,
                        manufacturer_name, sub_version);
  }

  void OnReadRemoteSupportedFeaturesComplete(uint64_t features) override {
    TRY_POSTING_ON_MAIN(interface_.on_read_remote_supported_features_complete,
                        handle_, features);

    if (features & ((uint64_t(1) << 63))) {
      connection_->ReadRemoteExtendedFeatures(1);
      return;
    }
    LOG_DEBUG("Device does not support extended features");
  }

  void OnReadRemoteExtendedFeaturesComplete(uint8_t page_number,
                                            uint8_t max_page_number,
                                            uint64_t features) override {
    TRY_POSTING_ON_MAIN(interface_.on_read_remote_extended_features_complete,
                        handle_, page_number, max_page_number, features);

    // Supported features aliases to extended features page 0
    if (page_number == 0 && !(features & ((uint64_t(1) << 63)))) {
      LOG_DEBUG("Device does not support extended features");
      return;
    }

    if (max_page_number != 0 && page_number != max_page_number)
      connection_->ReadRemoteExtendedFeatures(page_number + 1);
  }

  hci::Address GetRemoteAddress() const { return connection_->GetAddress(); }

  void InitiateDisconnect(hci::DisconnectReason reason) override {
    connection_->Disconnect(reason);
  }

  void HoldMode(uint16_t max_interval, uint16_t min_interval) {
    ASSERT(connection_->HoldMode(max_interval, min_interval));
  }

  void SniffMode(uint16_t max_interval, uint16_t min_interval, uint16_t attempt,
                 uint16_t timeout) {
    ASSERT(
        connection_->SniffMode(max_interval, min_interval, attempt, timeout));
  }

  void ExitSniffMode() { ASSERT(connection_->ExitSniffMode()); }

  void SniffSubrating(uint16_t maximum_latency, uint16_t minimum_remote_timeout,
                      uint16_t minimum_local_timeout) {
    ASSERT(connection_->SniffSubrating(maximum_latency, minimum_remote_timeout,
                                       minimum_local_timeout));
  }

  void SetConnectionEncryption(hci::Enable is_encryption_enabled) {
    ASSERT(connection_->SetConnectionEncryption(is_encryption_enabled));
  }

  bool IsLocallyInitiated() const override {
    return connection_->locally_initiated_;
  }

 private:
  OnDisconnect on_disconnect_;
  const shim::legacy::acl_classic_link_interface_t interface_;
  std::unique_ptr<hci::acl_manager::ClassicAclConnection> connection_;
};

class LeShimAclConnection
    : public ShimAclConnection,
      public hci::acl_manager::LeConnectionManagementCallbacks {
 public:
  LeShimAclConnection(
      SendDataUpwards send_data_upwards, OnDisconnect on_disconnect,
      const shim::legacy::acl_le_link_interface_t& interface,
      os::Handler* handler,
      std::unique_ptr<hci::acl_manager::LeAclConnection> connection,
      std::chrono::time_point<std::chrono::system_clock> creation_time)
      : ShimAclConnection(connection->GetHandle(), send_data_upwards, handler,
                          connection->GetAclQueueEnd(), creation_time),
        on_disconnect_(on_disconnect),
        interface_(interface),
        connection_(std::move(connection)) {}

  void RegisterCallbacks() override {
    connection_->RegisterCallbacks(this, handler_);
  }

  void LeSubrateRequest(uint16_t subrate_min, uint16_t subrate_max,
                        uint16_t max_latency, uint16_t cont_num,
                        uint16_t sup_tout) {
    connection_->LeSubrateRequest(subrate_min, subrate_max, max_latency,
                                  cont_num, sup_tout);
  }

  void ReadRemoteControllerInformation() override {
    // TODO Issue LeReadRemoteFeatures Command
  }

  bluetooth::hci::AddressWithType GetLocalAddressWithType() {
    return connection_->GetLocalAddress();
  }

  std::optional<uint8_t> GetAdvertisingSetConnectedTo() {
    return std::visit(
        [](auto&& data) {
          using T = std::decay_t<decltype(data)>;
          if constexpr (std::is_same_v<T, hci::acl_manager::DataAsPeripheral>) {
            return data.advertising_set_id;
          } else {
            return std::optional<uint8_t>{};
          }
        },
        connection_->GetRoleSpecificData());
  }

  void OnConnectionUpdate(hci::ErrorCode hci_status,
                          uint16_t connection_interval,
                          uint16_t connection_latency,
                          uint16_t supervision_timeout) {
    TRY_POSTING_ON_MAIN(
        interface_.on_connection_update, ToLegacyHciErrorCode(hci_status),
        handle_, connection_interval, connection_latency, supervision_timeout);
  }
  void OnDataLengthChange(uint16_t max_tx_octets, uint16_t max_tx_time,
                          uint16_t max_rx_octets, uint16_t max_rx_time) {
    TRY_POSTING_ON_MAIN(interface_.on_data_length_change, handle_,
                        max_tx_octets, max_tx_time, max_rx_octets, max_rx_time);
  }
  void OnLeSubrateChange(hci::ErrorCode hci_status, uint16_t subrate_factor,
                         uint16_t peripheral_latency,
                         uint16_t continuation_number,
                         uint16_t supervision_timeout) {
    TRY_POSTING_ON_MAIN(interface_.on_le_subrate_change, handle_,
                        subrate_factor, peripheral_latency, continuation_number,
                        supervision_timeout, ToLegacyHciErrorCode(hci_status));
  }

  void OnReadRemoteVersionInformationComplete(hci::ErrorCode hci_status,
                                              uint8_t lmp_version,
                                              uint16_t manufacturer_name,
                                              uint16_t sub_version) override {
    TRY_POSTING_ON_MAIN(interface_.on_read_remote_version_information_complete,
                        ToLegacyHciErrorCode(hci_status), handle_, lmp_version,
                        manufacturer_name, sub_version);
  }

  void OnLeReadRemoteFeaturesComplete(hci::ErrorCode hci_status,
                                      uint64_t features) {
    // TODO
  }

  void OnPhyUpdate(hci::ErrorCode hci_status, uint8_t tx_phy,
                   uint8_t rx_phy) override {
    if (common::init_flags::pass_phy_update_callback_is_enabled()) {
      TRY_POSTING_ON_MAIN(
          interface_.on_phy_update,
          static_cast<tGATT_STATUS>(ToLegacyHciErrorCode(hci_status)), handle_,
          tx_phy, rx_phy);
    } else {
      LOG_WARN("Not posting OnPhyUpdate callback since it is disabled: (tx:%x, rx:%x, status:%s)",
               tx_phy, rx_phy, hci::ErrorCodeText(hci_status).c_str());
    }
  }

  void OnDisconnection(hci::ErrorCode reason) {
    Disconnect();
    on_disconnect_(handle_, reason);
  }

  hci::AddressWithType GetRemoteAddressWithType() const {
    return connection_->GetRemoteAddress();
  }

  void InitiateDisconnect(hci::DisconnectReason reason) override {
    connection_->Disconnect(reason);
  }

  bool IsLocallyInitiated() const override {
    return connection_->locally_initiated_;
  }

  bool IsInFilterAcceptList() const {
    return connection_->IsInFilterAcceptList();
  }

 private:
  OnDisconnect on_disconnect_;
  const shim::legacy::acl_le_link_interface_t interface_;
  std::unique_ptr<hci::acl_manager::LeAclConnection> connection_;
};

struct shim::legacy::Acl::impl {
  impl(uint8_t max_acceptlist_size, uint8_t max_address_resolution_size)
      : shadow_acceptlist_(ShadowAcceptlist(max_acceptlist_size)),
        shadow_address_resolution_list_(
            ShadowAddressResolutionList(max_address_resolution_size)) {}

  std::map<HciHandle, std::unique_ptr<ClassicShimAclConnection>>
      handle_to_classic_connection_map_;
  std::map<HciHandle, std::unique_ptr<LeShimAclConnection>>
      handle_to_le_connection_map_;

  SyncMapCount<std::string> classic_acl_disconnect_reason_;
  SyncMapCount<std::string> le_acl_disconnect_reason_;

  FixedQueue<std::unique_ptr<ConnectionDescriptor>> connection_history_ =
      FixedQueue<std::unique_ptr<ConnectionDescriptor>>(kConnectionHistorySize);

  ShadowAcceptlist shadow_acceptlist_;
  ShadowAddressResolutionList shadow_address_resolution_list_;

  bool IsClassicAcl(HciHandle handle) {
    return handle_to_classic_connection_map_.find(handle) !=
           handle_to_classic_connection_map_.end();
  }

  void EnqueueClassicPacket(HciHandle handle,
                            std::unique_ptr<packet::RawBuilder> packet) {
    ASSERT_LOG(IsClassicAcl(handle), "handle %d is not a classic connection",
               handle);
    handle_to_classic_connection_map_[handle]->EnqueuePacket(std::move(packet));
  }

  bool IsLeAcl(HciHandle handle) {
    return handle_to_le_connection_map_.find(handle) !=
           handle_to_le_connection_map_.end();
  }

  void EnqueueLePacket(HciHandle handle,
                       std::unique_ptr<packet::RawBuilder> packet) {
    ASSERT_LOG(IsLeAcl(handle), "handle %d is not a LE connection", handle);
    handle_to_le_connection_map_[handle]->EnqueuePacket(std::move(packet));
  }

  void DisconnectClassicConnections(std::promise<void> promise) {
    LOG_INFO("Disconnect gd acl shim classic connections");
    std::vector<HciHandle> disconnect_handles;
    for (auto& connection : handle_to_classic_connection_map_) {
      disconnect_classic(connection.first, HCI_ERR_REMOTE_POWER_OFF,
                         "Suspend disconnect");
      disconnect_handles.push_back(connection.first);
    }

    // Since this is a suspend disconnect, we immediately also call
    // |OnClassicSuspendInitiatedDisconnect| without waiting for it to happen.
    // We want the stack to clean up ahead of the link layer (since we will mask
    // away that event). The reason we do this in a separate loop is that this
    // will also remove the handle from the connection map.
    for (auto& handle : disconnect_handles) {
      auto found = handle_to_classic_connection_map_.find(handle);
      if (found != handle_to_classic_connection_map_.end()) {
        GetAclManager()->OnClassicSuspendInitiatedDisconnect(
            found->first, hci::ErrorCode::CONNECTION_TERMINATED_BY_LOCAL_HOST);
      }
    }

    promise.set_value();
  }

  void ShutdownClassicConnections(std::promise<void> promise) {
    LOG_INFO("Shutdown gd acl shim classic connections");
    for (auto& connection : handle_to_classic_connection_map_) {
      connection.second->Shutdown();
    }
    handle_to_classic_connection_map_.clear();
    promise.set_value();
  }

  void DisconnectLeConnections(std::promise<void> promise) {
    LOG_INFO("Disconnect gd acl shim le connections");
    std::vector<HciHandle> disconnect_handles;
    for (auto& connection : handle_to_le_connection_map_) {
      disconnect_le(connection.first, HCI_ERR_REMOTE_POWER_OFF,
                    "Suspend disconnect");
      disconnect_handles.push_back(connection.first);
    }

    // Since this is a suspend disconnect, we immediately also call
    // |OnLeSuspendInitiatedDisconnect| without waiting for it to happen. We
    // want the stack to clean up ahead of the link layer (since we will mask
    // away that event). The reason we do this in a separate loop is that this
    // will also remove the handle from the connection map.
    for (auto& handle : disconnect_handles) {
      auto found = handle_to_le_connection_map_.find(handle);
      if (found != handle_to_le_connection_map_.end()) {
        GetAclManager()->OnLeSuspendInitiatedDisconnect(
            found->first, hci::ErrorCode::CONNECTION_TERMINATED_BY_LOCAL_HOST);
      }
    }
    promise.set_value();
  }

  void ShutdownLeConnections(std::promise<void> promise) {
    LOG_INFO("Shutdown gd acl shim le connections");
    for (auto& connection : handle_to_le_connection_map_) {
      connection.second->Shutdown();
    }
    handle_to_le_connection_map_.clear();
    promise.set_value();
  }

  void FinalShutdown(std::promise<void> promise) {
    if (!handle_to_classic_connection_map_.empty()) {
      for (auto& connection : handle_to_classic_connection_map_) {
        connection.second->Shutdown();
      }
      handle_to_classic_connection_map_.clear();
      LOG_INFO("Cleared all classic connections count:%zu",
               handle_to_classic_connection_map_.size());
    }

    if (!handle_to_le_connection_map_.empty()) {
      for (auto& connection : handle_to_le_connection_map_) {
        connection.second->Shutdown();
      }
      handle_to_le_connection_map_.clear();
      LOG_INFO("Cleared all le connections count:%zu",
               handle_to_le_connection_map_.size());
    }
    promise.set_value();
  }

  void HoldMode(HciHandle handle, uint16_t max_interval,
                uint16_t min_interval) {
    ASSERT_LOG(IsClassicAcl(handle), "handle %d is not a classic connection",
               handle);
    handle_to_classic_connection_map_[handle]->HoldMode(max_interval,
                                                        min_interval);
  }

  void ExitSniffMode(HciHandle handle) {
    ASSERT_LOG(IsClassicAcl(handle), "handle %d is not a classic connection",
               handle);
    handle_to_classic_connection_map_[handle]->ExitSniffMode();
  }

  void SniffMode(HciHandle handle, uint16_t max_interval, uint16_t min_interval,
                 uint16_t attempt, uint16_t timeout) {
    ASSERT_LOG(IsClassicAcl(handle), "handle %d is not a classic connection",
               handle);
    handle_to_classic_connection_map_[handle]->SniffMode(
        max_interval, min_interval, attempt, timeout);
  }

  void SniffSubrating(HciHandle handle, uint16_t maximum_latency,
                      uint16_t minimum_remote_timeout,
                      uint16_t minimum_local_timeout) {
    ASSERT_LOG(IsClassicAcl(handle), "handle %d is not a classic connection",
               handle);
    handle_to_classic_connection_map_[handle]->SniffSubrating(
        maximum_latency, minimum_remote_timeout, minimum_local_timeout);
  }

  void LeSetDefaultSubrate(uint16_t subrate_min, uint16_t subrate_max,
                           uint16_t max_latency, uint16_t cont_num,
                           uint16_t sup_tout) {
    GetAclManager()->LeSetDefaultSubrate(subrate_min, subrate_max, max_latency,
                                         cont_num, sup_tout);
  }

  void LeSubrateRequest(HciHandle handle, uint16_t subrate_min,
                        uint16_t subrate_max, uint16_t max_latency,
                        uint16_t cont_num, uint16_t sup_tout) {
    ASSERT_LOG(IsLeAcl(handle), "handle %d is not a LE connection", handle);
    handle_to_le_connection_map_[handle]->LeSubrateRequest(
        subrate_min, subrate_max, max_latency, cont_num, sup_tout);
  }

  void SetConnectionEncryption(HciHandle handle, hci::Enable enable) {
    ASSERT_LOG(IsClassicAcl(handle), "handle %d is not a classic connection",
               handle);
    handle_to_classic_connection_map_[handle]->SetConnectionEncryption(enable);
  }

  void disconnect_classic(uint16_t handle, tHCI_STATUS reason,
                          std::string comment) {
    auto connection = handle_to_classic_connection_map_.find(handle);
    if (connection != handle_to_classic_connection_map_.end()) {
      auto remote_address = connection->second->GetRemoteAddress();
      connection->second->InitiateDisconnect(
          ToDisconnectReasonFromLegacy(reason));
      LOG_DEBUG("Disconnection initiated classic remote:%s handle:%hu",
                ADDRESS_TO_LOGGABLE_CSTR(remote_address), handle);
      BTM_LogHistory(kBtmLogTag, ToRawAddress(remote_address),
                     "Disconnection initiated",
                     base::StringPrintf("classic reason:%s comment:%s",
                                        hci_status_code_text(reason).c_str(),
                                        comment.c_str()));
      classic_acl_disconnect_reason_.Put(comment);
    } else {
      LOG_WARN("Unable to disconnect unknown classic connection handle:0x%04x",
               handle);
    }
  }

  void disconnect_le(uint16_t handle, tHCI_STATUS reason, std::string comment) {
    auto connection = handle_to_le_connection_map_.find(handle);
    if (connection != handle_to_le_connection_map_.end()) {
      auto remote_address_with_type =
          connection->second->GetRemoteAddressWithType();
      if (!common::init_flags::use_unified_connection_manager_is_enabled()) {
        GetAclManager()->RemoveFromBackgroundList(remote_address_with_type);
      }
      connection->second->InitiateDisconnect(
          ToDisconnectReasonFromLegacy(reason));
      LOG_DEBUG("Disconnection initiated le remote:%s handle:%hu",
                ADDRESS_TO_LOGGABLE_CSTR(remote_address_with_type), handle);
      BTM_LogHistory(kBtmLogTag,
                     ToLegacyAddressWithType(remote_address_with_type),
                     "Disconnection initiated",
                     base::StringPrintf("Le reason:%s comment:%s",
                                        hci_status_code_text(reason).c_str(),
                                        comment.c_str()));
      le_acl_disconnect_reason_.Put(comment);
    } else {
      LOG_WARN("Unable to disconnect unknown le connection handle:0x%04x",
               handle);
    }
  }

  void accept_le_connection_from(const hci::AddressWithType& address_with_type,
                                 bool is_direct, std::promise<bool> promise) {
    if (shadow_acceptlist_.IsFull()) {
      LOG_ERROR("Acceptlist is full preventing new Le connection");
      promise.set_value(false);
      return;
    }
    shadow_acceptlist_.Add(address_with_type);
    promise.set_value(true);
    GetAclManager()->CreateLeConnection(address_with_type, is_direct);
    LOG_DEBUG("Allow Le connection from remote:%s",
              ADDRESS_TO_LOGGABLE_CSTR(address_with_type));
    BTM_LogHistory(kBtmLogTag, ToLegacyAddressWithType(address_with_type),
                   "Allow connection from", "Le");
  }

  void ignore_le_connection_from(
      const hci::AddressWithType& address_with_type) {
    shadow_acceptlist_.Remove(address_with_type);
    GetAclManager()->CancelLeConnect(address_with_type);
    LOG_DEBUG("Ignore Le connection from remote:%s",
              ADDRESS_TO_LOGGABLE_CSTR(address_with_type));
    BTM_LogHistory(kBtmLogTag, ToLegacyAddressWithType(address_with_type),
                   "Ignore connection from", "Le");
  }

  void clear_acceptlist() {
    auto shadow_acceptlist = shadow_acceptlist_.GetCopy();
    size_t count = shadow_acceptlist.size();
    GetAclManager()->ClearFilterAcceptList();
    shadow_acceptlist_.Clear();
    LOG_DEBUG("Cleared entire Le address acceptlist count:%zu", count);
  }

  void le_rand(LeRandCallback cb ) {
    controller_get_interface()->le_rand(cb);
  }

  void AddToAddressResolution(const hci::AddressWithType& address_with_type,
                              const std::array<uint8_t, 16>& peer_irk,
                              const std::array<uint8_t, 16>& local_irk) {
    if (shadow_address_resolution_list_.IsFull()) {
      LOG_WARN("Le Address Resolution list is full size:%zu",
               shadow_address_resolution_list_.Size());
      return;
    }
    // TODO This should really be added upon successful completion
    shadow_address_resolution_list_.Add(address_with_type);
    GetAclManager()->AddDeviceToResolvingList(address_with_type, peer_irk,
                                              local_irk);
  }

  void RemoveFromAddressResolution(
      const hci::AddressWithType& address_with_type) {
    // TODO This should really be removed upon successful removal
    if (!shadow_address_resolution_list_.Remove(address_with_type)) {
      LOG_WARN("Unable to remove from Le Address Resolution list device:%s",
               ADDRESS_TO_LOGGABLE_CSTR(address_with_type));
    }
    GetAclManager()->RemoveDeviceFromResolvingList(address_with_type);
  }

  void ClearResolvingList() {
    GetAclManager()->ClearResolvingList();
    // TODO This should really be cleared after successful clear status
    shadow_address_resolution_list_.Clear();
  }

  void SetSystemSuspendState(bool suspended) {
    GetAclManager()->SetSystemSuspendState(suspended);
  }

  void DumpConnectionHistory() const {
    std::vector<std::string> history =
        connection_history_.ReadElementsAsString();
    for (auto& entry : history) {
      LOG_DEBUG("%s", entry.c_str());
    }
    const auto acceptlist = shadow_acceptlist_.GetCopy();
    LOG_DEBUG("Shadow le accept list  size:%-3zu controller_max_size:%hhu",
              acceptlist.size(), shadow_acceptlist_.GetMaxSize());
    for (auto& entry : acceptlist) {
      LOG_DEBUG("acceptlist:%s", ADDRESS_TO_LOGGABLE_CSTR(entry));
    }
  }

#define DUMPSYS_TAG "shim::acl"
  void DumpConnectionHistory(int fd) const {
    std::vector<std::string> history =
        connection_history_.ReadElementsAsString();
    for (auto& entry : history) {
      LOG_DUMPSYS(fd, "%s", entry.c_str());
    }
    if (classic_acl_disconnect_reason_.Size() > 0) {
      LOG_DUMPSYS(fd, "Classic sources of initiated disconnects");
      for (const auto& item :
           classic_acl_disconnect_reason_.GetSortedHighToLow()) {
        LOG_DUMPSYS(fd, "  %s:%zu", item.item.c_str(), item.count);
      }
    }
    if (le_acl_disconnect_reason_.Size() > 0) {
      LOG_DUMPSYS(fd, "Le sources of initiated disconnects");
      for (const auto& item : le_acl_disconnect_reason_.GetSortedHighToLow()) {
        LOG_DUMPSYS(fd, "  %s:%zu", item.item.c_str(), item.count);
      }
    }

    auto acceptlist = shadow_acceptlist_.GetCopy();
    LOG_DUMPSYS(fd,
                "Shadow le accept list              size:%-3zu "
                "controller_max_size:%hhu",
                acceptlist.size(), shadow_acceptlist_.GetMaxSize());
    unsigned cnt = 0;
    for (auto& entry : acceptlist) {
      LOG_DUMPSYS(fd, "  %03u %s", ++cnt, ADDRESS_TO_LOGGABLE_CSTR(entry));
    }
    auto address_resolution_list = shadow_address_resolution_list_.GetCopy();
    LOG_DUMPSYS(fd,
                "Shadow le address resolution list  size:%-3zu "
                "controller_max_size:%hhu",
                address_resolution_list.size(),
                shadow_address_resolution_list_.GetMaxSize());
    cnt = 0;
    for (auto& entry : address_resolution_list) {
      LOG_DUMPSYS(fd, "  %03u %s", ++cnt, ADDRESS_TO_LOGGABLE_CSTR(entry));
    }
  }
#undef DUMPSYS_TAG
};

#define DUMPSYS_TAG "shim::legacy::l2cap"
extern tL2C_CB l2cb;
void DumpsysL2cap(int fd) {
  LOG_DUMPSYS_TITLE(fd, DUMPSYS_TAG);
  for (int i = 0; i < MAX_L2CAP_LINKS; i++) {
    const tL2C_LCB& lcb = l2cb.lcb_pool[i];
    if (!lcb.in_use) continue;
    LOG_DUMPSYS(fd, "link_state:%s", link_state_text(lcb.link_state).c_str());
    LOG_DUMPSYS(fd, "handle:0x%04x", lcb.Handle());

    const tL2C_CCB* ccb = lcb.ccb_queue.p_first_ccb;
    while (ccb != nullptr) {
      LOG_DUMPSYS(
          fd, "  active channel lcid:0x%04x rcid:0x%04x is_ecoc:%s in_use:%s",
          ccb->local_cid, ccb->remote_cid, common::ToString(ccb->ecoc).c_str(),
          common::ToString(ccb->in_use).c_str());
      ccb = ccb->p_next_ccb;
    }
  }
}

#undef DUMPSYS_TAG
#define DUMPSYS_TAG "shim::legacy::acl"
void DumpsysAcl(int fd) {
  const tACL_CB& acl_cb = btm_cb.acl_cb_;

  LOG_DUMPSYS_TITLE(fd, DUMPSYS_TAG);

  if (shim::Stack::GetInstance()->IsRunning()) {
    shim::Stack::GetInstance()->GetAcl()->DumpConnectionHistory(fd);
  }

  for (int i = 0; i < MAX_L2CAP_LINKS; i++) {
    const tACL_CONN& link = acl_cb.acl_db[i];
    if (!link.in_use) continue;

    LOG_DUMPSYS(fd, "remote_addr:%s handle:0x%04x transport:%s",
                ADDRESS_TO_LOGGABLE_CSTR(link.remote_addr), link.hci_handle,
                bt_transport_text(link.transport).c_str());
    LOG_DUMPSYS(fd, "    link_up_issued:%5s",
                (link.link_up_issued) ? "true" : "false");
    LOG_DUMPSYS(fd, "    flush_timeout:0x%04x", link.flush_timeout_in_ticks);
    LOG_DUMPSYS(fd, "    link_supervision_timeout:%.3f sec",
                ticks_to_seconds(link.link_super_tout));
    LOG_DUMPSYS(fd, "    disconnect_reason:0x%02x", link.disconnect_reason);

    if (link.is_transport_br_edr()) {
      for (int j = 0; j < HCI_EXT_FEATURES_PAGE_MAX + 1; j++) {
        if (!link.peer_lmp_feature_valid[j]) continue;
        LOG_DUMPSYS(fd, "    peer_lmp_features[%d] valid:%s data:%s", j,
                    common::ToString(link.peer_lmp_feature_valid[j]).c_str(),
                    bd_features_text(link.peer_lmp_feature_pages[j]).c_str());
      }
      LOG_DUMPSYS(fd, "    [classic] link_policy:%s",
                  link_policy_text(static_cast<tLINK_POLICY>(link.link_policy))
                      .c_str());
      LOG_DUMPSYS(fd, "    [classic] sniff_subrating:%s",
                  common::ToString(HCI_SNIFF_SUB_RATE_SUPPORTED(
                                       link.peer_lmp_feature_pages[0]))
                      .c_str());

      LOG_DUMPSYS(fd, "    pkt_types_mask:0x%04x", link.pkt_types_mask);
      LOG_DUMPSYS(fd, "    role:%s", RoleText(link.link_role).c_str());
    } else if (link.is_transport_ble()) {
      LOG_DUMPSYS(fd, "    [le] peer_features valid:%s data:%s",
                  common::ToString(link.peer_le_features_valid).c_str(),
                  bd_features_text(link.peer_le_features).c_str());

      LOG_DUMPSYS(fd, "    [le] active_remote_addr:%s[%s]",
                  ADDRESS_TO_LOGGABLE_CSTR(link.active_remote_addr),
                  AddressTypeText(link.active_remote_addr_type).c_str());
    }
  }
}
#undef DUMPSYS_TAG

using Record = common::TimestampedEntry<std::string>;
const std::string kTimeFormat("%Y-%m-%d %H:%M:%S");

#define DUMPSYS_TAG "shim::legacy::btm"
void DumpsysBtm(int fd) {
  LOG_DUMPSYS_TITLE(fd, DUMPSYS_TAG);
  if (btm_cb.history_ != nullptr) {
    std::vector<Record> history = btm_cb.history_->Pull();
    for (auto& record : history) {
      time_t then = record.timestamp / 1000;
      struct tm tm;
      localtime_r(&then, &tm);
      auto s2 = common::StringFormatTime(kTimeFormat, tm);
      LOG_DUMPSYS(fd, " %s.%03u %s", s2.c_str(),
                  static_cast<unsigned int>(record.timestamp % 1000),
                  record.entry.c_str());
    }
  }
}
#undef DUMPSYS_TAG

#define DUMPSYS_TAG "shim::legacy::record"
void DumpsysRecord(int fd) {
  LOG_DUMPSYS_TITLE(fd, DUMPSYS_TAG);

  if (btm_cb.sec_dev_rec == nullptr) {
    LOG_DUMPSYS(fd, "Record is empty - no devices");
    return;
  }

  unsigned cnt = 0;
  list_node_t* end = list_end(btm_cb.sec_dev_rec);
  for (list_node_t* node = list_begin(btm_cb.sec_dev_rec); node != end;
       node = list_next(node)) {
    tBTM_SEC_DEV_REC* p_dev_rec =
        static_cast<tBTM_SEC_DEV_REC*>(list_node(node));
    // TODO: handle in tBTM_SEC_DEV_REC.ToString
    LOG_DUMPSYS(fd, "%03u %s", ++cnt, p_dev_rec->ToString().c_str());
  }
}
#undef DUMPSYS_TAG

#define DUMPSYS_TAG "shim::legacy::stack"
void DumpsysNeighbor(int fd) {
  LOG_DUMPSYS(fd, "Stack information %lc%lc", kRunicBjarkan, kRunicHagall);
  if (btm_cb.neighbor.classic_inquiry.start_time_ms == 0) {
    LOG_DUMPSYS(fd, "Classic inquiry:disabled");
  } else {
    LOG_DUMPSYS(fd, "Classic inquiry:enabled duration_s:%.3f results:%lu",
                (timestamper_in_milliseconds.GetTimestamp() -
                 btm_cb.neighbor.classic_inquiry.start_time_ms) /
                    1000.0,
                btm_cb.neighbor.classic_inquiry.results);
  }
  if (btm_cb.neighbor.le_scan.start_time_ms == 0) {
    LOG_DUMPSYS(fd, "Le scan:disabled");
  } else {
    LOG_DUMPSYS(fd, "Le scan:enabled duration_s:%.3f results:%lu",
                (timestamper_in_milliseconds.GetTimestamp() -
                 btm_cb.neighbor.le_scan.start_time_ms) /
                    1000.0,
                btm_cb.neighbor.le_scan.results);
  }
  const auto copy = btm_cb.neighbor.inquiry_history_->Pull();
  LOG_DUMPSYS(fd, "Last %zu inquiry scans:", copy.size());
  for (const auto& it : copy) {
    LOG_DUMPSYS(fd,
<<<<<<< HEAD
                "  %s - %s duration_ms:%-5Lu num_resp:%-2u"
=======
                "  %s - %s duration_ms:%-5llu num_resp:%-2u"
>>>>>>> f013135d
                " std:%-2u rssi:%-2u ext:%-2u %12s",
                EpochMillisToString(it.entry.start_time_ms).c_str(),
                EpochMillisToString(it.timestamp).c_str(),
                it.timestamp - it.entry.start_time_ms, it.entry.num_resp,
                it.entry.resp_type[BTM_INQ_RESULT_STANDARD],
                it.entry.resp_type[BTM_INQ_RESULT_WITH_RSSI],
                it.entry.resp_type[BTM_INQ_RESULT_EXTENDED],
                btm_inquiry_cmpl_status_text(it.entry.status).c_str());
  }
}
#undef DUMPSYS_TAG

void shim::legacy::Acl::Dump(int fd) const {
  DumpsysRecord(fd);
  DumpsysNeighbor(fd);
  DumpsysAcl(fd);
  DumpsysL2cap(fd);
  DumpsysBtm(fd);
}

shim::legacy::Acl::Acl(os::Handler* handler,
                       const acl_interface_t& acl_interface,
                       uint8_t max_acceptlist_size,
                       uint8_t max_address_resolution_size)
    : handler_(handler), acl_interface_(acl_interface) {
  ASSERT(handler_ != nullptr);
  ValidateAclInterface(acl_interface_);
  pimpl_ = std::make_unique<Acl::impl>(max_acceptlist_size,
                                       max_address_resolution_size);
  GetAclManager()->RegisterCallbacks(this, handler_);
  GetAclManager()->RegisterLeCallbacks(this, handler_);
  GetController()->RegisterCompletedMonitorAclPacketsCallback(
      handler->BindOn(this, &Acl::on_incoming_acl_credits));
  shim::RegisterDumpsysFunction(static_cast<void*>(this),
                                [this](int fd) { Dump(fd); });

  GetAclManager()->HACK_SetNonAclDisconnectCallback(
      [this](uint16_t handle, uint8_t reason) {
        TRY_POSTING_ON_MAIN(acl_interface_.connection.sco.on_disconnected,
                            handle, static_cast<tHCI_REASON>(reason));

        // HACKCEPTION! LE ISO connections, just like SCO are not registered in
        // GD, so ISO can use same hack to get notified about disconnections
        TRY_POSTING_ON_MAIN(acl_interface_.connection.le.on_iso_disconnected,
                            handle, static_cast<tHCI_REASON>(reason));
      });
}

shim::legacy::Acl::~Acl() {
  shim::UnregisterDumpsysFunction(static_cast<void*>(this));
  GetController()->UnregisterCompletedMonitorAclPacketsCallback();

  if (CheckForOrphanedAclConnections()) {
    pimpl_->DumpConnectionHistory();
  }
}

bool shim::legacy::Acl::CheckForOrphanedAclConnections() const {
  bool orphaned_acl_connections = false;

  if (!pimpl_->handle_to_classic_connection_map_.empty()) {
    LOG_ERROR("About to destroy classic active ACL");
    for (const auto& connection : pimpl_->handle_to_classic_connection_map_) {
      LOG_ERROR("  Orphaned classic ACL handle:0x%04x bd_addr:%s created:%s",
                connection.second->Handle(),
                ADDRESS_TO_LOGGABLE_CSTR(connection.second->GetRemoteAddress()),
                common::StringFormatTimeWithMilliseconds(
                    kConnectionDescriptorTimeFormat,
                    connection.second->GetCreationTime())
                    .c_str());
    }
    orphaned_acl_connections = true;
  }

  if (!pimpl_->handle_to_le_connection_map_.empty()) {
    LOG_ERROR("About to destroy le active ACL");
    for (const auto& connection : pimpl_->handle_to_le_connection_map_) {
      LOG_ERROR("  Orphaned le ACL handle:0x%04x bd_addr:%s created:%s",
                connection.second->Handle(),
                ADDRESS_TO_LOGGABLE_CSTR(connection.second->GetRemoteAddressWithType()),
                common::StringFormatTimeWithMilliseconds(
                    kConnectionDescriptorTimeFormat,
                    connection.second->GetCreationTime())
                    .c_str());
    }
    orphaned_acl_connections = true;
  }
  return orphaned_acl_connections;
}

void shim::legacy::Acl::on_incoming_acl_credits(uint16_t handle,
                                                uint16_t credits) {
  TRY_POSTING_ON_MAIN(acl_interface_.on_packets_completed, handle, credits);
}

void shim::legacy::Acl::write_data_sync(
    HciHandle handle, std::unique_ptr<packet::RawBuilder> packet) {
  if (pimpl_->IsClassicAcl(handle)) {
    pimpl_->EnqueueClassicPacket(handle, std::move(packet));
  } else if (pimpl_->IsLeAcl(handle)) {
    pimpl_->EnqueueLePacket(handle, std::move(packet));
  } else {
    LOG_ERROR("Unable to find destination to write data\n");
  }
}

void shim::legacy::Acl::WriteData(HciHandle handle,
                                  std::unique_ptr<packet::RawBuilder> packet) {
  handler_->Post(common::BindOnce(&Acl::write_data_sync,
                                  common::Unretained(this), handle,
                                  std::move(packet)));
}

void shim::legacy::Acl::CreateClassicConnection(const hci::Address& address) {
  GetAclManager()->CreateConnection(address);
  LOG_DEBUG("Connection initiated for classic to remote:%s",
            ADDRESS_TO_LOGGABLE_CSTR(address));
  BTM_LogHistory(kBtmLogTag, ToRawAddress(address), "Initiated connection",
                 "classic");
}

void shim::legacy::Acl::CancelClassicConnection(const hci::Address& address) {
  GetAclManager()->CancelConnect(address);
  LOG_DEBUG("Connection cancelled for classic to remote:%s",
            ADDRESS_TO_LOGGABLE_CSTR(address));
  BTM_LogHistory(kBtmLogTag, ToRawAddress(address), "Cancelled connection",
                 "classic");
}

void shim::legacy::Acl::AcceptLeConnectionFrom(
    const hci::AddressWithType& address_with_type, bool is_direct,
    std::promise<bool> promise) {
  LOG_DEBUG("AcceptLeConnectionFrom %s",
            ADDRESS_TO_LOGGABLE_CSTR(address_with_type.GetAddress()));
  handler_->CallOn(pimpl_.get(), &Acl::impl::accept_le_connection_from,
                   address_with_type, is_direct, std::move(promise));
}

void shim::legacy::Acl::IgnoreLeConnectionFrom(
    const hci::AddressWithType& address_with_type) {
  LOG_DEBUG("IgnoreLeConnectionFrom %s",
            ADDRESS_TO_LOGGABLE_CSTR(address_with_type.GetAddress()));
  handler_->CallOn(pimpl_.get(), &Acl::impl::ignore_le_connection_from,
                   address_with_type);
}

void shim::legacy::Acl::OnClassicLinkDisconnected(HciHandle handle,
                                                  hci::ErrorCode reason) {
  hci::Address remote_address =
      pimpl_->handle_to_classic_connection_map_[handle]->GetRemoteAddress();
  CreationTime creation_time =
      pimpl_->handle_to_classic_connection_map_[handle]->GetCreationTime();
  bool is_locally_initiated =
      pimpl_->handle_to_classic_connection_map_[handle]->IsLocallyInitiated();

  TeardownTime teardown_time = std::chrono::system_clock::now();

  pimpl_->handle_to_classic_connection_map_.erase(handle);
  TRY_POSTING_ON_MAIN(acl_interface_.connection.classic.on_disconnected,
                      ToLegacyHciErrorCode(hci::ErrorCode::SUCCESS), handle,
                      ToLegacyHciErrorCode(reason));
  LOG_DEBUG("Disconnected classic link remote:%s handle:%hu reason:%s",
            ADDRESS_TO_LOGGABLE_CSTR(remote_address), handle,
            ErrorCodeText(reason).c_str());
  BTM_LogHistory(
      kBtmLogTag, ToRawAddress(remote_address), "Disconnected",
      base::StringPrintf("classic reason:%s", ErrorCodeText(reason).c_str()));
  pimpl_->connection_history_.Push(
      std::move(std::make_unique<ClassicConnectionDescriptor>(
          remote_address, creation_time, teardown_time, handle,
          is_locally_initiated, reason)));
}

bluetooth::hci::AddressWithType shim::legacy::Acl::GetConnectionLocalAddress(
    const RawAddress& remote_bda) {
  bluetooth::hci::AddressWithType address_with_type;
  auto remote_address = ToGdAddress(remote_bda);
  for (auto& [handle, connection] : pimpl_->handle_to_le_connection_map_) {
    if (connection->GetRemoteAddressWithType().GetAddress() == remote_address) {
      return connection->GetLocalAddressWithType();
    }
  }
  LOG_WARN("address not found!");
  return address_with_type;
}

std::optional<uint8_t> shim::legacy::Acl::GetAdvertisingSetConnectedTo(
    const RawAddress& remote_bda) {
  auto remote_address = ToGdAddress(remote_bda);
  for (auto& [handle, connection] : pimpl_->handle_to_le_connection_map_) {
    if (connection->GetRemoteAddressWithType().GetAddress() == remote_address) {
      return connection->GetAdvertisingSetConnectedTo();
    }
  }
  LOG_WARN("address not found!");
  return {};
}

void shim::legacy::Acl::OnLeLinkDisconnected(HciHandle handle,
                                             hci::ErrorCode reason) {
  hci::AddressWithType remote_address_with_type =
      pimpl_->handle_to_le_connection_map_[handle]->GetRemoteAddressWithType();
  CreationTime creation_time =
      pimpl_->handle_to_le_connection_map_[handle]->GetCreationTime();
  bool is_locally_initiated =
      pimpl_->handle_to_le_connection_map_[handle]->IsLocallyInitiated();

  TeardownTime teardown_time = std::chrono::system_clock::now();

  pimpl_->handle_to_le_connection_map_.erase(handle);
  TRY_POSTING_ON_MAIN(acl_interface_.connection.le.on_disconnected,
                      ToLegacyHciErrorCode(hci::ErrorCode::SUCCESS), handle,
                      ToLegacyHciErrorCode(reason));
  LOG_DEBUG("Disconnected le link remote:%s handle:%hu reason:%s",
            ADDRESS_TO_LOGGABLE_CSTR(remote_address_with_type), handle,
            ErrorCodeText(reason).c_str());
  BTM_LogHistory(
      kBtmLogTag, ToLegacyAddressWithType(remote_address_with_type),
      "Disconnected",
      base::StringPrintf("Le reason:%s", ErrorCodeText(reason).c_str()));
  pimpl_->connection_history_.Push(
      std::move(std::make_unique<LeConnectionDescriptor>(
          remote_address_with_type, creation_time, teardown_time, handle,
          is_locally_initiated, reason)));
}

void shim::legacy::Acl::OnConnectSuccess(
    std::unique_ptr<hci::acl_manager::ClassicAclConnection> connection) {
  ASSERT(connection != nullptr);
  auto handle = connection->GetHandle();
  bool locally_initiated = connection->locally_initiated_;
  const hci::Address remote_address = connection->GetAddress();
  const RawAddress bd_addr = ToRawAddress(remote_address);

  pimpl_->handle_to_classic_connection_map_.emplace(
      handle, std::make_unique<ClassicShimAclConnection>(
                  acl_interface_.on_send_data_upwards,
                  std::bind(&shim::legacy::Acl::OnClassicLinkDisconnected, this,
                            std::placeholders::_1, std::placeholders::_2),
                  acl_interface_.link.classic, handler_, std::move(connection),
                  std::chrono::system_clock::now()));
  pimpl_->handle_to_classic_connection_map_[handle]->RegisterCallbacks();
  pimpl_->handle_to_classic_connection_map_[handle]
      ->ReadRemoteControllerInformation();

  TRY_POSTING_ON_MAIN(acl_interface_.connection.classic.on_connected, bd_addr,
                      handle, false, locally_initiated);
  LOG_DEBUG("Connection successful classic remote:%s handle:%hu initiator:%s",
            ADDRESS_TO_LOGGABLE_CSTR(remote_address), handle,
            (locally_initiated) ? "local" : "remote");
  BTM_LogHistory(kBtmLogTag, ToRawAddress(remote_address),
                 "Connection successful",
                 (locally_initiated) ? "classic Local initiated"
                                     : "classic Remote initiated");
}

void shim::legacy::Acl::OnConnectRequest(hci::Address address,
                                         hci::ClassOfDevice cod) {
  const RawAddress bd_addr = ToRawAddress(address);

  types::ClassOfDevice legacy_cod;
  legacy_cod.FromOctets(cod.data());

  TRY_POSTING_ON_MAIN(acl_interface_.connection.classic.on_connect_request,
                      bd_addr, legacy_cod);
  LOG_DEBUG("Received connect request remote:%s",
            ADDRESS_TO_LOGGABLE_CSTR(address));
  BTM_LogHistory(kBtmLogTag, ToRawAddress(address), "Connection request");
}

void shim::legacy::Acl::OnConnectFail(hci::Address address,
                                      hci::ErrorCode reason,
                                      bool locally_initiated) {
  const RawAddress bd_addr = ToRawAddress(address);
  TRY_POSTING_ON_MAIN(acl_interface_.connection.classic.on_failed, bd_addr,
                      ToLegacyHciErrorCode(reason), locally_initiated);
  LOG_WARN("Connection failed classic remote:%s reason:%s",
           ADDRESS_TO_LOGGABLE_CSTR(address), hci::ErrorCodeText(reason).c_str());
  BTM_LogHistory(kBtmLogTag, ToRawAddress(address), "Connection failed",
                 base::StringPrintf("classic reason:%s",
                                    hci::ErrorCodeText(reason).c_str()));
}

void shim::legacy::Acl::HACK_OnEscoConnectRequest(hci::Address address,
                                                  hci::ClassOfDevice cod) {
  const RawAddress bd_addr = ToRawAddress(address);
  types::ClassOfDevice legacy_cod;
  types::ClassOfDevice::FromString(cod.ToLegacyConfigString(), legacy_cod);

  TRY_POSTING_ON_MAIN(acl_interface_.connection.sco.on_esco_connect_request,
                      bd_addr, legacy_cod);
  LOG_DEBUG("Received ESCO connect request remote:%s",
            ADDRESS_TO_LOGGABLE_CSTR(address));
  BTM_LogHistory(kBtmLogTag, ToRawAddress(address), "ESCO Connection request");
}

void shim::legacy::Acl::HACK_OnScoConnectRequest(hci::Address address,
                                                 hci::ClassOfDevice cod) {
  const RawAddress bd_addr = ToRawAddress(address);
  types::ClassOfDevice legacy_cod;
  types::ClassOfDevice::FromString(cod.ToLegacyConfigString(), legacy_cod);

  TRY_POSTING_ON_MAIN(acl_interface_.connection.sco.on_sco_connect_request,
                      bd_addr, legacy_cod);
  LOG_DEBUG("Received SCO connect request remote:%s", ADDRESS_TO_LOGGABLE_CSTR(address));
  BTM_LogHistory(kBtmLogTag, ToRawAddress(address), "SCO Connection request");
}

void shim::legacy::Acl::OnLeConnectSuccess(
    hci::AddressWithType address_with_type,
    std::unique_ptr<hci::acl_manager::LeAclConnection> connection) {
  ASSERT(connection != nullptr);
  auto handle = connection->GetHandle();

  // Save the peer address, if any
  hci::AddressWithType peer_address_with_type =
      connection->peer_address_with_type_;

  hci::Role connection_role = connection->GetRole();
  bool locally_initiated = connection->locally_initiated_;

  uint16_t conn_interval = connection->interval_;
  uint16_t conn_latency = connection->latency_;
  uint16_t conn_timeout = connection->supervision_timeout_;

  RawAddress local_rpa =
      ToRawAddress(connection->local_resolvable_private_address_);
  RawAddress peer_rpa =
      ToRawAddress(connection->peer_resolvable_private_address_);
  tBLE_ADDR_TYPE peer_addr_type =
      (tBLE_ADDR_TYPE)connection->peer_address_with_type_.GetAddressType();

  auto can_read_discoverable_characteristics = std::visit(
      [&](auto&& data) {
        using T = std::decay_t<decltype(data)>;
        if constexpr (std::is_same_v<T, hci::acl_manager::DataAsPeripheral>) {
          return data.connected_to_discoverable;
        } else {
          // if we are the central, the peer can always see discoverable
          // characteristics
          return true;
        }
      },
      connection->GetRoleSpecificData());

  pimpl_->handle_to_le_connection_map_.emplace(
      handle, std::make_unique<LeShimAclConnection>(
                  acl_interface_.on_send_data_upwards,
                  std::bind(&shim::legacy::Acl::OnLeLinkDisconnected, this,
                            std::placeholders::_1, std::placeholders::_2),
                  acl_interface_.link.le, handler_, std::move(connection),
                  std::chrono::system_clock::now()));
  pimpl_->handle_to_le_connection_map_[handle]->RegisterCallbacks();

  // Once an le connection has successfully been established
  // the device address is removed from the controller accept list.

  if (IsRpa(address_with_type)) {
    LOG_DEBUG("Connection address is rpa:%s identity_addr:%s",
              ADDRESS_TO_LOGGABLE_CSTR(address_with_type),
              ADDRESS_TO_LOGGABLE_CSTR(peer_address_with_type));
    pimpl_->shadow_acceptlist_.Remove(peer_address_with_type);
  } else {
    LOG_DEBUG("Connection address is not rpa addr:%s",
              ADDRESS_TO_LOGGABLE_CSTR(address_with_type));
    pimpl_->shadow_acceptlist_.Remove(address_with_type);
  }

  if (!pimpl_->handle_to_le_connection_map_[handle]->IsInFilterAcceptList() &&
      connection_role == hci::Role::CENTRAL) {
    pimpl_->handle_to_le_connection_map_[handle]->InitiateDisconnect(
        hci::DisconnectReason::REMOTE_USER_TERMINATED_CONNECTION);
    LOG_INFO("Disconnected ACL after connection canceled");
    BTM_LogHistory(kBtmLogTag, ToLegacyAddressWithType(address_with_type),
                   "Connection canceled", "Le");
    return;
  }

  pimpl_->handle_to_le_connection_map_[handle]
      ->ReadRemoteControllerInformation();

  tBLE_BD_ADDR legacy_address_with_type =
      ToLegacyAddressWithType(address_with_type);

  TRY_POSTING_ON_MAIN(acl_interface_.connection.le.on_connected,
                      legacy_address_with_type, handle,
                      ToLegacyRole(connection_role), conn_interval,
                      conn_latency, conn_timeout, local_rpa, peer_rpa,
                      peer_addr_type, can_read_discoverable_characteristics);

  LOG_DEBUG("Connection successful le remote:%s handle:%hu initiator:%s",
            ADDRESS_TO_LOGGABLE_CSTR(address_with_type), handle,
            (locally_initiated) ? "local" : "remote");
  BTM_LogHistory(kBtmLogTag, ToLegacyAddressWithType(address_with_type),
                 "Connection successful", "Le");
}

void shim::legacy::Acl::OnLeConnectFail(hci::AddressWithType address_with_type,
                                        hci::ErrorCode reason) {
  tBLE_BD_ADDR legacy_address_with_type =
      ToLegacyAddressWithType(address_with_type);

  uint16_t handle = 0;  /* TODO Unneeded */
  bool enhanced = true; /* TODO logging metrics only */
  tHCI_STATUS status = ToLegacyHciErrorCode(reason);

  TRY_POSTING_ON_MAIN(acl_interface_.connection.le.on_failed,
                      legacy_address_with_type, handle, enhanced, status);

  pimpl_->shadow_acceptlist_.Remove(address_with_type);
  LOG_WARN("Connection failed le remote:%s",
           ADDRESS_TO_LOGGABLE_CSTR(address_with_type));
  BTM_LogHistory(
      kBtmLogTag, ToLegacyAddressWithType(address_with_type),
      "Connection failed",
      base::StringPrintf("le reason:%s", hci::ErrorCodeText(reason).c_str()));
}

void shim::legacy::Acl::DisconnectClassic(uint16_t handle, tHCI_STATUS reason,
                                          std::string comment) {
  handler_->CallOn(pimpl_.get(), &Acl::impl::disconnect_classic, handle, reason,
                   comment);
}

void shim::legacy::Acl::DisconnectLe(uint16_t handle, tHCI_STATUS reason,
                                     std::string comment) {
  handler_->CallOn(pimpl_.get(), &Acl::impl::disconnect_le, handle, reason,
                   comment);
}

bool shim::legacy::Acl::HoldMode(uint16_t hci_handle, uint16_t max_interval,
                                 uint16_t min_interval) {
  handler_->CallOn(pimpl_.get(), &Acl::impl::HoldMode, hci_handle, max_interval,
                   min_interval);
  return false;  // TODO void
}

bool shim::legacy::Acl::SniffMode(uint16_t hci_handle, uint16_t max_interval,
                                  uint16_t min_interval, uint16_t attempt,
                                  uint16_t timeout) {
  handler_->CallOn(pimpl_.get(), &Acl::impl::SniffMode, hci_handle,
                   max_interval, min_interval, attempt, timeout);
  return false;
}

bool shim::legacy::Acl::ExitSniffMode(uint16_t hci_handle) {
  handler_->CallOn(pimpl_.get(), &Acl::impl::ExitSniffMode, hci_handle);
  return false;
}

bool shim::legacy::Acl::SniffSubrating(uint16_t hci_handle,
                                       uint16_t maximum_latency,
                                       uint16_t minimum_remote_timeout,
                                       uint16_t minimum_local_timeout) {
  handler_->CallOn(pimpl_.get(), &Acl::impl::SniffSubrating, hci_handle,
                   maximum_latency, minimum_remote_timeout,
                   minimum_local_timeout);
  return false;
}

void shim::legacy::Acl::LeSetDefaultSubrate(uint16_t subrate_min,
                                            uint16_t subrate_max,
                                            uint16_t max_latency,
                                            uint16_t cont_num,
                                            uint16_t sup_tout) {
  handler_->CallOn(pimpl_.get(), &Acl::impl::LeSetDefaultSubrate, subrate_min,
                   subrate_max, max_latency, cont_num, sup_tout);
}

void shim::legacy::Acl::LeSubrateRequest(uint16_t hci_handle,
                                         uint16_t subrate_min,
                                         uint16_t subrate_max,
                                         uint16_t max_latency,
                                         uint16_t cont_num, uint16_t sup_tout) {
  handler_->CallOn(pimpl_.get(), &Acl::impl::LeSubrateRequest, hci_handle,
                   subrate_min, subrate_max, max_latency, cont_num, sup_tout);
}

void shim::legacy::Acl::DumpConnectionHistory(int fd) const {
  pimpl_->DumpConnectionHistory(fd);
}

void shim::legacy::Acl::DisconnectAllForSuspend() {
  if (CheckForOrphanedAclConnections()) {
    std::promise<void> disconnect_promise;
    auto disconnect_future = disconnect_promise.get_future();
    handler_->CallOn(pimpl_.get(), &Acl::impl::DisconnectClassicConnections,
                     std::move(disconnect_promise));
    disconnect_future.wait();

    disconnect_promise = std::promise<void>();

    disconnect_future = disconnect_promise.get_future();
    handler_->CallOn(pimpl_.get(), &Acl::impl::DisconnectLeConnections,
                     std::move(disconnect_promise));
    disconnect_future.wait();
    LOG_WARN("Disconnected open ACL connections");
  }
}

void shim::legacy::Acl::Shutdown() {
  if (CheckForOrphanedAclConnections()) {
    std::promise<void> shutdown_promise;
    auto shutdown_future = shutdown_promise.get_future();
    handler_->CallOn(pimpl_.get(), &Acl::impl::ShutdownClassicConnections,
                     std::move(shutdown_promise));
    shutdown_future.wait();

    shutdown_promise = std::promise<void>();

    shutdown_future = shutdown_promise.get_future();
    handler_->CallOn(pimpl_.get(), &Acl::impl::ShutdownLeConnections,
                     std::move(shutdown_promise));
    shutdown_future.wait();
    LOG_WARN("Flushed open ACL connections");
  } else {
    LOG_INFO("All ACL connections have been previously closed");
  }
}

void shim::legacy::Acl::FinalShutdown() {
  std::promise<void> promise;
  auto future = promise.get_future();
  GetAclManager()->UnregisterCallbacks(this, std::move(promise));
  future.wait();
  LOG_DEBUG("Unregistered classic callbacks from gd acl manager");

  promise = std::promise<void>();
  future = promise.get_future();
  GetAclManager()->UnregisterLeCallbacks(this, std::move(promise));
  future.wait();
  LOG_DEBUG("Unregistered le callbacks from gd acl manager");

  promise = std::promise<void>();
  future = promise.get_future();
  handler_->CallOn(pimpl_.get(), &Acl::impl::FinalShutdown, std::move(promise));
  future.wait();
  LOG_INFO("Unregistered and cleared any orphaned ACL connections");
}

void shim::legacy::Acl::ClearFilterAcceptList() {
  handler_->CallOn(pimpl_.get(), &Acl::impl::clear_acceptlist);
}

void shim::legacy::Acl::LeRand(LeRandCallback cb) {
  handler_->CallOn(pimpl_.get(), &Acl::impl::le_rand, cb);
}

void shim::legacy::Acl::AddToAddressResolution(
    const hci::AddressWithType& address_with_type,
    const std::array<uint8_t, 16>& peer_irk,
    const std::array<uint8_t, 16>& local_irk) {
  handler_->CallOn(pimpl_.get(), &Acl::impl::AddToAddressResolution,
                   address_with_type, peer_irk, local_irk);
}

void shim::legacy::Acl::RemoveFromAddressResolution(
    const hci::AddressWithType& address_with_type) {
  handler_->CallOn(pimpl_.get(), &Acl::impl::RemoveFromAddressResolution,
                   address_with_type);
}

void shim::legacy::Acl::ClearAddressResolution() {
  handler_->CallOn(pimpl_.get(), &Acl::impl::ClearResolvingList);
}

void shim::legacy::Acl::SetSystemSuspendState(bool suspended) {
  handler_->CallOn(pimpl_.get(), &Acl::impl::SetSystemSuspendState, suspended);
}<|MERGE_RESOLUTION|>--- conflicted
+++ resolved
@@ -1354,11 +1354,7 @@
   LOG_DUMPSYS(fd, "Last %zu inquiry scans:", copy.size());
   for (const auto& it : copy) {
     LOG_DUMPSYS(fd,
-<<<<<<< HEAD
-                "  %s - %s duration_ms:%-5Lu num_resp:%-2u"
-=======
                 "  %s - %s duration_ms:%-5llu num_resp:%-2u"
->>>>>>> f013135d
                 " std:%-2u rssi:%-2u ext:%-2u %12s",
                 EpochMillisToString(it.entry.start_time_ms).c_str(),
                 EpochMillisToString(it.timestamp).c_str(),
